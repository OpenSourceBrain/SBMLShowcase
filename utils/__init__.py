import shutil
import os
import pickle
import hashlib
import sys
from dataclasses import dataclass
from pyneuroml import tellurium
import re
import requests
from collections import defaultdict
from pathlib import Path
import random
from pymetadata.console import console
from pymetadata import omex
import docker
import yaml
import libsbml
import libsedml
import tempfile
import glob
from pyneuroml import biosimulations
import pandas as pd
from requests.exceptions import HTTPError 
import json

ENGINES = {
    'amici': {
        'formats': [('sbml', 'sedml')],
        'url': 'https://docs.biosimulators.org/Biosimulators_AMICI/',
        'status': "",
        'name': "AMICI"
    },
    'brian2': {
        'formats': [('nml', 'sedml'), ('lems', 'sedml')],
        'url': 'https://docs.biosimulators.org/Biosimulators_pyNeuroML/',
        'status': "",
        'name': "Brian 2"
    },
    'bionetgen': {
        'formats': [('bngl', 'sedml')],
        'url': 'https://docs.biosimulators.org/Biosimulators_BioNetGen/',
        'status': "",
        'name': "BioNetGen"
    },
    'boolnet': {
        'formats': [('sbmlqual', 'sedml')],
        'url': 'https://docs.biosimulators.org/Biosimulators_BoolNet/',
        'status': "",
        'name': "BoolNet"
    },
    'cbmpy': {
        'formats': [('sbml', 'sedml')],
        'url': 'https://docs.biosimulators.org/Biosimulators_CBMPy/',
        'status': "",
        'name': "CBMPy"
    },
    'cobrapy': {
        'formats': [('sbml', 'sedml')],
        'url': 'https://docs.biosimulators.org/Biosimulators_COBRApy/',
        'status': "Only allows steady state simulations",
        'name': "COBRApy"
    },
    'copasi': {
        'formats': [('sbml', 'sedml')],
        'url': 'https://docs.biosimulators.org/Biosimulators_COPASI/',
        'status': "",
        'name': "COPASI"
    },
    'gillespy2': {
        'formats': [('sbml', 'sedml')],
        'url': 'https://docs.biosimulators.org/Biosimulators_GillesPy2/',
        'status': "",
        'name': "GillesPy2"
    },
    'ginsim': {
        'formats': [('sbmlqual', 'sedml')],
        'url': 'https://docs.biosimulators.org/Biosimulators_GINsim/',
        'status': "",
        'name': "GINsim"
    },
    'libsbmlsim': {
        'formats': [('sbml', 'sedml')],
        'url': 'https://docs.biosimulators.org/Biosimulators_LibSBMLSim/',
        'status': "",
        'name': "LibSBMLSim"
    },
    'masspy': {
        'formats': [('sbml', 'sedml')],
        'url': 'https://docs.biosimulators.org/Biosimulators_MASSpy/',
        'status': "",
        'name': "MASSpy"
    },
    'netpyne': {
        'formats': [('nml', 'sedml'), ('lems', 'sedml')],
        'url': 'https://docs.biosimulators.org/Biosimulators_pyNeuroML/',
        'status': "",
        'name': "NetPyNE"
    },
    'neuron': {
        'formats': [('nml', 'sedml'), ('lems', 'sedml')],
        'url': 'https://docs.biosimulators.org/Biosimulators_pyNeuroML/',
        'status': "",
        'name': "NEURON"
    },
    'opencor': {
        'formats': [('cellml', 'sedml')],
        'url': 'https://docs.biosimulators.org/Biosimulators_OpenCOR/',
        'status': "",
        'name': "OpenCOR"
    },
    'pyneuroml': {
        'formats': [('nml', 'sedml'), ('lems', 'sedml')],
        'url': 'https://docs.biosimulators.org/Biosimulators_pyNeuroML/',
        'status': "",
        'name': "pyNeuroML"
    },
    'pysces': {
        'formats': [('sbml', 'sedml')],
        'url': 'https://docs.biosimulators.org/Biosimulators_PySCeS/',
        'status': "",
        'name': "PySCeS"
    },
    'rbapy': {
        'formats': [('rbapy', 'sedml')],
        'url': 'https://docs.biosimulators.org/Biosimulators_RBApy/',
        'status': "",
        'name': "RBApy"
    },
    'smoldyn': {
        'formats': [('smoldyn', 'sedml')],
        'url': 'https://smoldyn.readthedocs.io/en/latest/python/api.html#sed-ml-combine-biosimulators-api',
        'status': "",
        'name': "Smoldyn"
    },
    'tellurium': {
        'formats': [('sbml', 'sedml')],
        'url': 'https://docs.biosimulators.org/Biosimulators_tellurium/',
        'status': "",
        'name': "Tellurium"
    },
    'vcell': {
        'formats': [('sbml', 'sedml'),('bngl', 'sedml')],
        'url': 'https://github.com/virtualcell/vcell',
        'status': "",
        'name': "VCell"
    },
    'xpp': {
        'formats': [('xpp', 'sedml')],
        'url': 'https://docs.biosimulators.org/Biosimulators_XPP/',
        'status': "",
        'name': "XPP"
    }
}


TYPES = {
                'sbml':'SBML',\
                'sedml':'SED-ML',\
                'nml':'NeuroML',\
                'lems':'LEMS',\
                'sbmlqual':'SBML-qual',\
                'bngl':'BNGL',\
                'rbapy':'RBApy',\
                'xpp':'XPP',\
                'smoldyn':'Smoldyn',\
                'cellml':'CellML',\
                'xml':'XML'\
             }

# define the column headers for the markdown table
ERROR = 'Error'
PASS_FAIL = 'pass / FAIL'
TYPE = 'Type'
COMPAT = 'Compatibility'
D1 = 'd1'
ENGINE = 'Engine'

#define error categories for detailed error counting per engine
# (currently only tellurium)
# key is the tag/category used to report the category, value is a regex matching the error message
# see MarkdownTable.process_engine_outcomes
# TODO: use error categories in process_log_yml_dict
error_categories=\
{
    "tellurium":
        {
            "algebraic":"^Unable to support algebraic rules.",
            "delay":"^Unable to support delay differential equations.",
            "ASTNode":"^Unknown ASTNode type of",
            "stochiometry":"^Mutable stochiometry for species which appear multiple times in a single reaction",
            "float":"^'float' object is not callable",
            "SpeciesRef":"is not a named SpeciesReference",
            "reset":"reset",
            "SEDMLfile":"^failed to validate SEDML file",
            "NoSBMLelement":"^No sbml element exists",
            "CV_ERR_FAILURE":"CV_ERR_FAILURE",
            "CV_TOO_MUCH_WORK":"CV_TOO_MUCH_WORK",
            "CV_CONV_FAILURE":"CV_CONV_FAILURE",
            "CV_ILL_INPUT":"CV_ILL_INPUT",
            "OutOfRange":"list index out of range",
        },
}

def get_entry_format(file_path, file_type):
    '''
    Get the entry format for a file.

    Args:
        file_path (:obj:`str`): path to the file
        file_type (:obj:`str`): type of the file

    Returns:
        :obj:`str`: entry format
    '''

    if file_type == 'SBML':
        file_l = libsbml.readSBML(file_path).getLevel()
        file_v = libsbml.readSBML(file_path).getVersion()
    elif file_type == 'SEDML':
        file_l = libsedml.readSedML(file_path).getLevel()
        file_v = libsedml.readSedML(file_path).getVersion()
    else:
        raise ValueError(f"Invalid file type: {file_type}")

    file_entry_format = f"{file_type}_L{file_l}V{file_v}"
    entry_formats = [f.name for f in omex.EntryFormat]
    if file_entry_format not in entry_formats:
        file_entry_format = file_type

    return file_entry_format


def add_xmlns_sbml_attribute(sedml_filepath, sbml_filepath, output_filepath=None):
    '''
    add an xmlns:sbml attribute to the sedml file that matches the sbml file
    raise an error if the attribute is already present
    output fixed file to output_filepath which defaults to sedml_filepath
    '''

    # read the sedml file as a string
    with open(sedml_filepath, 'r') as file:
        sedstr = file.read()

    m = re.search(r'<sedML[^>]*>', sedstr)

    if m == None:
        raise ValueError(f'Invalid SedML file: main <sedML> tag not found in {sedml_filepath}')

    # read the sbml file as a string to add the xmlns attribute if it is missing
    if "xmlns:sbml" in m.group():
        raise ValueError(f'xmlns:sbml attribute already present in file {sedml_filepath}')

    with open(sbml_filepath, 'r') as file:
        sbml_str = file.read()

    sbml_xmlns = re.search(r'xmlns="([^"]*)"', sbml_str).group(1)
    missing_sbml_attribute = 'xmlns:sbml="' + sbml_xmlns + '"'

    sedstr = re.sub(r'<sedML ', r'<sedML ' + missing_sbml_attribute + ' ', sedstr)

    if output_filepath == None:
        output_filepath = sedml_filepath

    with open(output_filepath,"w") as fout:
        fout.write(sedstr)

<<<<<<< HEAD
def add_xmlns_fbc_attribute(sedml_filepath, sbml_filepath, output_filepath=None):
    '''
    add an xmlns:sbml attribute to the sedml file that matches the sbml file
    raise an error if the attribute is already present
    output fixed file to output_filepath which defaults to sedml_filepath
    '''
    sedstr = ""
    if output_filepath:
        if os.path.exists(output_filepath):
            with open(output_filepath, 'r') as file:
                sedstr = file.read()    
=======
def add_xmlns_fbc_attribute(sedml_filepath, sbml_filepath, temp_sedml_filepath=None):
    '''
    Adds an xmlns:fbc attribute to the SED-ML file. 

    If a temp_sedml_filepath (which could already contain a xmlns:sbml fix) is provided, 
    this instead of the original SED-ML file is used.
    '''
    
    sedstr = ""

    if temp_sedml_filepath:
        if os.path.exists(temp_sedml_filepath):
            with open(temp_sedml_filepath, 'r') as file:
                sedstr = file.read()    

>>>>>>> 5ee58ea4
    if sedstr == "":
        with open(sedml_filepath, 'r') as file:
            sedstr = file.read()

    m = re.search(r'<sedML[^>]*>', sedstr)
<<<<<<< HEAD
    location = m.span()[1]-1
=======
>>>>>>> 5ee58ea4

    if m == None:
        raise ValueError(f'Invalid SedML file: main <sedML> tag not found in {sedml_filepath}')

<<<<<<< HEAD
=======
    location = m.span()[1]-1
>>>>>>> 5ee58ea4
    with open(sbml_filepath, 'r') as file:
        sbml_str = file.read()

    fbc_xmlns = re.search(r'xmlns:fbc="([^"]*)"', sbml_str).group(1)
    missing_fbc_attribute = 'xmlns:fbc="' + fbc_xmlns + '"'
    sedstr = sedstr[:location] + ' ' + missing_fbc_attribute + sedstr[location:]
    
<<<<<<< HEAD
    if output_filepath == None:
        output_filepath = sedml_filepath

    with open(output_filepath,"w") as fout:
=======
    if temp_sedml_filepath == None:
        temp_sedml_filepath = sedml_filepath

    with open(temp_sedml_filepath,"w") as fout:
>>>>>>> 5ee58ea4
        fout.write(sedstr)


def xmlns_sbml_attribute_missing(sedml_filepath):
    '''
    True if the xmlns:sbml attribute is missing from the main sedml tag
    '''

    with open(sedml_filepath, 'r') as file:
        sedstr = file.read()

    m = re.search(r'<sedML[^>]*>', sedstr)

    if m == None:
        raise ValueError(f'Invalid SedML file: main <sedML> tag not found in {sedml_filepath}')
    
    if "xmlns:sbml" not in m.group():
        return True
    else:
        return False
    

def xmlns_fbc_attribute_missing(sbml_filepath,sedml_filepath):
    '''
    True if the xmlns:fbc attribute is missing from the main sedml tag of the SED-ML file but present in the SBML file
    '''
    with open(sbml_filepath, 'r') as file:
        sbmlstr = file.read()

    with open(sedml_filepath, 'r') as file:
        sedstr = file.read()
    
    sbmlstr_fbc = re.search(r'xmlns:fbc="([^"]*)"', sbmlstr)
    sedstr_fbc = re.search(r'xmlns:fbc="([^"]*)"', sedstr)

    if sbmlstr_fbc and not sedstr_fbc:
        return True
    else:
        return False


def get_temp_file():
    '''
    create a temporary filename in the current working directory
    '''
    return f"tmp{random.randrange(1000000)}"

def create_omex(sedml_filepath, sbml_filepath, omex_filepath=None, silent_overwrite=True, add_missing_xmlns=True):
    '''
    wrap a sedml and an sbml file in a combine archive omex file
    overwrite any existing omex file
    '''

    #provide an omex filepath if not specified
    if not omex_filepath:
        if sedml_filepath.endswith('.sedml'):
            omex_filepath = Path(sedml_filepath[:-6] + '.omex')
        elif sedml_filepath.endswith('.xml'):
            omex_filepath = Path(sedml_filepath[:-4] + '.omex')
        else:
            omex_filepath = Path(sedml_filepath+'.omex')

    #suppress pymetadata "file exists" warning by preemptively removing existing omex file
    if os.path.exists(omex_filepath) and silent_overwrite:
        os.remove(omex_filepath)

    tmp_sedml_filepath = get_temp_file()
    if add_missing_xmlns:
        if xmlns_sbml_attribute_missing(sedml_filepath):
            add_xmlns_sbml_attribute(sedml_filepath, sbml_filepath, tmp_sedml_filepath)
        if xmlns_fbc_attribute_missing(sbml_filepath,sedml_filepath):
            add_xmlns_fbc_attribute(sedml_filepath, sbml_filepath, tmp_sedml_filepath)
        
    sedml_filepath = tmp_sedml_filepath
    sbml_file_entry_format = get_entry_format(sbml_filepath, 'SBML')
    sedml_file_entry_format = get_entry_format(sedml_filepath, 'SEDML')

    #wrap sedml+sbml files into an omex combine archive
    om = omex.Omex()
    om.add_entry(
        entry = omex.ManifestEntry(
            location = sedml_filepath,
            format = getattr(omex.EntryFormat, sedml_file_entry_format),
            master = True,
        ),
        entry_path = Path(os.path.basename(sedml_filepath))
    )
    om.add_entry(
        entry = omex.ManifestEntry(
            location = sbml_filepath,
            format = getattr(omex.EntryFormat, sbml_file_entry_format),
            master = False,
        ),
        entry_path = Path(os.path.basename(sbml_filepath))
    )
    om.to_omex(Path(omex_filepath))

    if tmp_sedml_filepath:
        os.remove(tmp_sedml_filepath)

    return omex_filepath

def read_log_yml(log_filepath):
    '''
    read the log YAML file if it exists
    return the exception message as a string
    '''
    if not os.path.isfile(log_filepath):
        return None
    with open(log_filepath) as f:
        ym = yaml.safe_load(f)
    return ym['exception']['message']

def find_files(directory, extension):
    files = glob.glob(f"{directory}/**/*{extension}", recursive=True)
    return files

def move_d1_files(file_paths, plot_dir='d1_plots'):
    for fpath in file_paths:
        # find engine.keys() in the file path and asign to engine
        engine = next((e for e in ENGINES.keys() if e in fpath), 'unknown')
        new_file_path = os.path.join(plot_dir, f'{engine}_{os.path.basename(fpath)}')
        if not os.path.exists(plot_dir): os.makedirs(plot_dir, exist_ok=True)
        if os.path.exists(new_file_path): os.remove(new_file_path)
        print(f'Moving {fpath} to {new_file_path}')
        shutil.move(fpath, new_file_path)

def find_file_in_dir(file_name, directory):
    """
    Searches for a specific file in a given directory and its subdirectories.

    Parameters:
    file_name (str): The name of the file to search for.
    directory (str): The directory to search in.

    Returns:
    str: The path of the found file. If the file is not found, returns None.
    """

    list_of_files = []
    for root, _, files in os.walk(directory):
        for file in files:
            if file == file_name:
                file_path = os.path.join(root, file)
                list_of_files.append(file_path)
    return list_of_files

def d1_plots_dict(d1_plots_path='d1_plots'):
    """
    Create a dictionary with engine names as keys and d1 plot paths as values.
    """
    d1_plots = find_files(d1_plots_path, '.pdf')
    # to fix broken links in output table after changing the file structure, remove the first two parts of the path
    d1_plots = [os.path.join(*Path(d1_plot).parts[1:]) for d1_plot in d1_plots]
    d1_plots_dict = {e: d1_plot for e in ENGINES.keys() for d1_plot in d1_plots if e in d1_plot}
    
    return d1_plots_dict

def create_hyperlink(path, title=None):
    """
    Create a hyperlink to a file or folder. If the path is None, return None.
    Title is the basename of the path.
    """
    if path:
        if title is None:
            title = os.path.basename(path)
        return f'<a href="{path}">{title}</a>'
    else:
        return None
    

def ansi_to_html(text):
    if text != None:
        text_message = re.findall(r'"([^"]*)"', text) 
        if len(text_message) > 0:
            text = text_message
            text = bytes(text[0], "utf-8").decode("unicode_escape")
        text = text.replace('|', '')

        # # for any text with "<*>" remove "<" as well as ">" but leave wildcard text *
        text = re.sub(r'<([^>]*)>', r'\1', text)

        # replace color codes with html color codes
        text = text.replace("\x1b[33m","")
        text = text.replace("\x1b[31m","")

        # # remove .\x1b[0m
        text = text.replace("\x1b[0m", "")

        # find first "." or ":" after "<span*" and add "</span>"after it
        pattern = r'(<span style="[^"]*">[^.:]*)([.:])'
        replacement = r'\1\2</span>'
        text = re.sub(pattern, replacement, text, count=1)

        # bullet points and new lines
        text = text.replace('\r\n  - ', '</li><li>')
        text = text.replace('\r\n', '<br>')
        text = text.replace('\n', '<br>') 

        # BioSimulatorsWarning:  two <br> tags after
        text = text.replace('BioSimulatorsWarning:', '<br><br>BioSimulatorsWarning:<br><br>')
        text = text.replace('warnings.warn(termcolor.colored(message, Colors.warning.value), category)', '<br>')

        return text

def check_file_compatibility_test(engine, model_filepath, experiment_filepath):
    '''
    Check if the file extensions suggest the file types are compatible with the engine.
    Only .sedml and .sbml files, and .xml files with 'sedml' and/or 'sbml' in their filename
    are considered at this moment. It can be extended to other cases if needed in the future.
    '''
    file_extensions = get_filetypes(model_filepath, experiment_filepath)
    engine_filetypes_tuple_list = ENGINES[engine]['formats']
    engine_name = ENGINES[engine]['name']
    flat_engine_filetypes_tuple_list = [item for sublist in engine_filetypes_tuple_list for item in sublist if sublist != 'unclear']
    compatible_filetypes = [TYPES[i] for i in flat_engine_filetypes_tuple_list if i in list(TYPES.keys())]
    unique_compatible_filetpyes = list(set(compatible_filetypes))

    unique_compatible_filetpyes_strings = ', '.join(unique_compatible_filetpyes[:-1]) + ' and ' + unique_compatible_filetpyes[-1] if len(unique_compatible_filetpyes) > 1 else unique_compatible_filetpyes[0]
    
    file_types = [TYPES[i] for i in file_extensions]
    filetypes_strings = ', '.join(file_types[:-1]) + ' and ' + file_types[-1] if len(file_types) > 1 else file_types[0]

    if file_extensions == ('sbml', 'sedml') and file_extensions not in engine_filetypes_tuple_list:
        return 'FAIL', (f"The file extensions {file_extensions} suggest the input file types are {filetypes_strings} which is not compatible with {engine_name}.<br><br>{unique_compatible_filetpyes_strings} are compatible with {engine_name}.")

    if file_extensions in engine_filetypes_tuple_list:
        return 'pass', (f"The file extensions {file_extensions} suggest the input file types are {filetypes_strings}.<br><br> {unique_compatible_filetpyes_strings} are compatible with {engine_name}.")
    
    if 'xml' in file_extensions:
        model_sbml = 'sbml' in model_filepath
        model_sedml = 'sedml' in model_filepath
        experiment_sbml = 'sbml' in experiment_filepath
        experiment_sedml = 'sedml' in experiment_filepath

        if model_sbml and experiment_sbml and experiment_sedml and not model_sedml:
            file_types_tuple = ('sbml', 'sedml')
            file_types = [TYPES[i] for i in file_types_tuple]
            filetypes_strings = ', '.join(file_types[:-1]) + ' and ' + file_types[-1] if len(file_types) > 1 else file_types[0]
            if file_types_tuple in engine_filetypes_tuple_list:
                return 'pass', (f"The filenames '{model_filepath}' and '{experiment_filepath}' suggest the input files are {filetypes_strings} which is compatible with {engine_name}.<br><br>{unique_compatible_filetpyes_strings} are compatible with {engine_name}.")
            else:
                return 'FAIL', (f"The filenames '{model_filepath}' and '{experiment_filepath}' suggest the input files are {filetypes_strings} which is not compatible with {engine_name}.<br><br>{unique_compatible_filetpyes_strings} are compatible with {engine_name}.")
    else:
        return 'unsure', (f"The file extensions {file_extensions} suggest the input file types may not be compatibe with {engine_name}.<br><br>{unique_compatible_filetpyes_strings} are compatible with {engine_name}.")


def collapsible_content(content, title='Details'):
    """
    Create a collapsible content section in markdown format
    
    Input: content, title
    """
    if content:
        return f'<details><summary>{title}</summary>{content}</details>'
    else:
        return f'{title}'

def get_filetypes(model_filepath, simulation_filepath):
    """
    Get the filetypes of the model and simulation files

    Input: model_filepath, simulation_filepath
    Output: tuple of filetypes
    """
    model_ext = os.path.splitext(model_filepath)[-1].lstrip('.')
    simulation_ext = os.path.splitext(simulation_filepath)[-1].lstrip('.')
    
    return (model_ext, simulation_ext)

# def get_filetypes(model_filepath, simulation_filepath):
#     """
#     Get the filetypes of the model and simulation files

#     Input: model_filepath, simulation_filepath
#     Output: tuple of filetypes
#     """
#     if model_filepath.endswith(".sbml") and simulation_filepath.endswith(".sedml"):
#         filetypes = ('sbml', 'sedml')
#     elif model_filepath.endswith(".xml") and simulation_filepath.endswith(".xml"):
#         filetypes = ('xml', 'xml')
#     elif model_filepath.endswith(".xml") and simulation_filepath.endswith(".sedml"):
#         filetypes = ('xml', 'sedml')
#     elif model_filepath.endswith(".sbml") and simulation_filepath.endswith(".xml"):
#         filetypes = ('sbml', 'xml')
#     else:
#         filetypes = "other"
#     return filetypes

def delete_output_folder(output_dir):
    '''
    # Delete the output folder and its contents
    '''
    for file_name in os.listdir(output_dir):
        file_path = os.path.join(output_dir, file_name)
        if os.path.isfile(file_path):
            os.remove(file_path)
        elif os.path.isdir(file_path):
            shutil.rmtree(file_path)

def run_biosimulators_remote(engine,sedml_filepath,sbml_filepath):
    '''
    put the sedml and sbml file into an omex archive
    run it remotely using biosimulators
    '''

    #put the sedml and sbml into a combine archive
    omex_filepath = create_omex(sedml_filepath,sbml_filepath)
    omex_file_name = os.path.basename(omex_filepath)

    # get the version of the engine
    engine_version = biosimulations.get_simulator_versions(engine)

    sim_dict = {
                "name": "test",
                "simulator": engine,
                "simulatorVersion": engine_version[engine][-1], # get the latest version
                "cpus": 1,
                "memory": 8,
                "maxTime": 20,
                "envVars": [],
                "purpose": "academic",
                "email": "",
                }

    results_urls = biosimulations.submit_simulation_archive(\
        archive_file=omex_file_name,\
        sim_dict=sim_dict)
    
    os.remove(omex_filepath)

    return results_urls 

def get_remote_results(engine, download_link, output_dir='remote_results'):

    filepath_results = download_file_from_link(engine, download_link)
    extract_dir = os.path.join(os.getcwd(), output_dir, engine)
    shutil.unpack_archive(filepath_results, extract_dir=extract_dir)
    os.remove(filepath_results)

    return extract_dir

def rename_files_in_extract_dir(extract_dir, engine):
    
    log_yml_path = find_file_in_dir('log.yml', extract_dir)[0]
    new_file_name = f'{engine}_log.yml'
    root = os.path.dirname(log_yml_path)
    new_file_path = os.path.join(root, new_file_name)
    if os.path.exists(new_file_path):
        os.remove(new_file_path)
    os.rename(log_yml_path, new_file_path)
    
    return extract_dir


def run_biosimulators_docker(engine,sedml_filepath,sbml_filepath,output_dir='output',chown_outputs=True):
    '''
    put the sedml and sbml file into an omex archive
    run it locally using a biosimulators docker
    categorise an error message in the log file
    '''

    #put the sedml and sbml into a combine archive
    omex_filepath = create_omex(sedml_filepath,sbml_filepath)
    log_yml_path = os.path.join(output_dir,"log.yml")
    log_yml_dict = {}
    exception_message = ""

    try:
        biosimulators_core(engine,omex_filepath,output_dir=output_dir)
    except Exception as e:
        exception_message = str(e)

    #ensure outputs are owned by the user
    if 'getuid' in dir(os) and chown_outputs:
        uid = os.getuid()
        gid = os.getgid()
        os.system(f'sudo chown -R {uid}:{gid} {output_dir}')

    if os.path.exists(log_yml_path):
        with open(log_yml_path) as f:
            log_yml_dict = yaml.safe_load(f)

    # to deal with vcell like cases where there is a log_yml with status SUCCEEDED but a detailedErrorLog.txt with "RuntimeError"
    detailed_error_log_dict = {}
    if os.path.exists(os.path.join(output_dir, 'detailedErrorLog.txt')):
        with open(os.path.join(output_dir, 'detailedErrorLog.txt')) as f:
            detailed_error_log = f.read()
        if 'RuntimeException' in detailed_error_log:
            detailed_error_log_dict['status'] = 'FAIL'
            detailed_error_log_dict['error_message'] = "Runtime Exception"

    os.remove(omex_filepath)
    
    return {"exception_message":exception_message,"log_yml":log_yml_dict, "detailed_error_log":detailed_error_log_dict}

def biosimulators_core(engine,omex_filepath,output_dir=None):
    '''
    run the omex file using biosimulators
    calls biosimulators via docker locally
    assumes local docker is setup
    engine can be any string that matches a biosimulators docker "URI":
    ghcr.io/biosimulators/{engine}

    omex_filepath: the OMEX file to run
    output_dir: folder to write the simulation outputs to
    '''

    #directory containing omex file needs mapping into the container as the input folders
    omex_dir = os.path.dirname(os.path.abspath(omex_filepath))
    omex_file = os.path.basename(os.path.abspath(omex_filepath))
    mount_in = docker.types.Mount("/root/in",omex_dir,type="bind",read_only=True)

    #we want the output folder to be different to the input folder
    #to avoid the "file already exists" type error
    if not output_dir:
        output_dir = os.path.join(omex_dir,'output')

    os.makedirs(output_dir,exist_ok=True)

    mount_out = docker.types.Mount("/root/out",output_dir,type="bind")
    client = docker.from_env()
    client.containers.run(f"ghcr.io/biosimulators/{engine}",
                        mounts=[mount_in,mount_out],
                        command=f"-i /root/in/{omex_file} -o /root/out",
                        auto_remove=True)

def test_engine(engine,filename,error_categories=error_categories):
    '''
    test running the file with the given engine
    return category tagged error message, or "pass" if no error was raised
    '''

    unknown_engine = False
    try:
        if engine == "tellurium":
            tellurium.run_from_sedml_file([filename],["-outputdir","none"])
            return "pass" #no errors
        #elif engine == "some_other_engine":
        #    #run it here
        #    return "pass"
        else:
            unknown_engine = True
    except Exception as e:
        #return error object
        error_str = safe_md_string(e)

    if unknown_engine:
        raise RuntimeError(f"unknown engine {engine}")

    for tag in error_categories[engine]:
        if re.search(error_categories[engine][tag],error_str):
            return [tag,f"```{error_str}```"]
    
    return ["other",f"```{error_str}```"]

@dataclass
class SuppressOutput:
    '''
    redirect stdout and/or stderr to os.devnull
    stdout: whether to suppress stdout
    stderr: whether to suppress stderr
    '''

    stdout: bool = False
    stderr: bool = False

    def suppress(self):
        'begin to suppress output(s)'
        if self.stdout:
            self.orig_stdout = sys.stdout
            sys.stdout = open(os.devnull,"w")
        if self.stderr:
            self.orig_stderr = sys.stderr
            sys.stderr = open(os.devnull,"w")

    def restore(self):
        'restore output(s)'
        if self.stdout:
            sys.stdout.close()
            sys.stdout = self.orig_stdout
        if self.stderr:
            sys.stderr.close()
            sys.stderr = self.orig_stderr


class RequestCache:
    '''
    caching is used to prevent the need to download the same responses from the remote server multiple times during testing
    currently no handling of unexpected cache misses
    '''

    def __init__(self,mode="off",direc="cache"):
        '''
        mode:
            "off" to disable caching (does not wipe any existing cache data)
            "store" to wipe and store fresh results in the cache
            "reuse" to only use existing cache files
            "auto" to download only if missing
            could also implement "auto" mode that only downloads on a cache miss
        direc: the directory used to store the cache
        '''
        self.mode = mode

        #store absolute cache dir path to ensure it is found regardless of current directory
        self.absolute_dir = os.path.join(os.getcwd(),direc)

        if mode == "store": self.wipe()


    def wipe(self):
        'wipe any existing cache directory and setup a new empty one'

        shutil.rmtree(self.absolute_dir,ignore_errors=True)
        os.makedirs(self.absolute_dir,exist_ok=True)


    def get_path(self,request=None):
        '''
        return path to cached request response
        or just the cache base directory for a null request
        '''

        return os.path.join(f"{self.absolute_dir}",hashlib.sha256(request.encode('UTF-8')).hexdigest())
        #return f"{self.absolute_dir}/{hashlib.sha256(request.encode('UTF-8')).hexdigest()}"


    def get_entry(self,request):
        '''
        load cached response
        note this should only be used in a context where you trust the integrity of the cache files
        due to using pickle
        note also: no explicit handling of cache misses yet implemented
        '''

        with open(self.get_path(request),"rb") as f:
            return pickle.load(f)
        

    def set_entry(self,request,response):
        '''
        save a response to the cache
        '''

        with open(self.get_path(request),"wb") as fout:
            pickle.dump(response,fout)

    def do_request(self,request):
        '''
        automatically handle the cache operations for the call_back function
        '''

        if self.mode == "reuse" or (self.mode == "auto" and os.path.isfile(self.get_path(request))):
            return self.get_entry(request)

        response = requests.get(request)
        response.raise_for_status()

        if self.mode == "store" or self.mode == "auto": self.set_entry(request,response)
        return response

class MarkdownTable:
    '''
    helper class to accumulate rows of data with a header and optional summary row
    to be written to file as a markdown table
    '''
    def __init__(self,labels:str,keys:str,splitter='|',PASS="pass",FAIL="FAIL",NA="NA"):
        'specify column headers and variable names'
        self.labels = [x.strip() for x in labels.split(splitter)]
        self.keys = [x.strip() for x in keys.split(splitter)]
        assert len(self.keys) == len(self.labels)
        self.data = {key:[] for key in self.keys}
        self.summary = None
        self.PASS = PASS
        self.FAIL = FAIL
        self.NA = NA

    def __getitem__(self,key):
        'get last row of named column'
        assert key in self.keys
        assert len(self.data[key]) > 0
        return self.data[key][-1]

    def __setitem__(self,key,value):
        'set (ie overwrite) last row of named column'
        assert key in self.keys
        assert len(self.data[key]) > 0
        self.data[key][-1] = value

    def new_row(self,vars={}):
        'ingest the next row from a variables dict (eg locals())'
        for key in self.keys:
            if not key in vars:
                self.data[key].append(self.NA)
            else:
                self.data[key].append(vars[key])

    def update_row(self,vars):
        'update the last row from a variables dict (eg locals())'
        for key in self.keys:
            if not key in vars:
                self.data[key][-1] = self.NA
            else:
                self.data[key][-1] = vars[key]

    def n_rows(self):
        'return number of data rows'
        return len(self.data[self.keys[0]])

    def n_cols(self):
        'return number of data columns'
        return len(self.data)

    def add_summary(self,key,value):
        'fill in the optional summary cell for the named column'
        if not self.summary:
            self.summary = {key:"" for key in self.keys}

        self.summary[key] = value

    def add_count(self,key,func,format='n={count}'):
        'add a basic summary counting how many times the function is true'
        count = len([ x for x in self.data[key] if func(x) ])

        self.add_summary(key,format.format(count=count))

    def regex_summary(self,key,patterns,format='{summary}',func=None):
        '''
        count how many cells match each pattern
        transform cell contents with optional callback function
        '''
        counts = defaultdict(int)

        for i,cell in enumerate(self.data[key]):
            if type(cell) == list:
                value = str(cell[0])
            else:
                value = str(cell)

            match=None
            for regex,tag in patterns.items():
                if re.search(regex,value):
                    match = tag
                    break
            if not match: match = "other"
            counts[match] += 1

            if func: self.data[key][i] = func(key,self.data[key][i],match)

        summary = ' '.join([f'n_{tag}={counts[tag]}' for tag in counts])
        self.add_summary(key,format.format(summary=summary))

    def make_fold(self,summary,details,quote=False):
        'make foldable/hideable html cell'
        if quote:
            format = "<details><summary>{summary}</summary>```{details}```</details>"
        else:
            format = "<details><summary>{summary}</summary>{details}</details>"

        return format.format(summary=summary,details=details)

    def generate_summary(self,counts):
        'generate the summary cell contents'

        total = sum([counts[tag] for tag in counts])
        summary = []
        fails = total

        if self.PASS in counts:
            summary.append(f'pass={counts[self.PASS]}')
            fails -= counts[self.PASS]
            del counts[self.PASS]
        if self.NA in counts:
            summary.append(f'NA={counts[self.NA]}')
            fails -= counts[self.NA]
            del counts[self.NA]

        if len(counts) > 1:
            # more than one error category, make folded details
            summary.append(f'FAIL={fails}') #summary has total fails
            summary = ' '.join(summary)
            details = ' '.join([f'n_{tag}={counts[tag]}' for tag in counts]) #give failures breakdown

            final = self.make_fold(summary,details) 
        else:
            # only one error category at most, use only a summary
            if len(counts) == 1:
                tag = list(counts)[0]
                summary.append(f'{tag}={counts[tag]}')

            final = summary = ' '.join(summary)
        
        return final

    def simple_summary(self,key):
        'count how many cells contain each distinct value'
        counts = defaultdict(int)   
        for cell in self.data[key]:
            if type(cell) == list:
                tag = str(cell[0])
            else:
                tag = str(cell)

            counts[tag] += 1

        self.add_summary(key,self.generate_summary(counts))

    def format_cell(self,cell):
        '''
        produce the final fully formatted markdown table cell contents
        '''

        if type(cell) == list:
            assert len(cell) == 2
            details = safe_md_string(cell[1])
            return self.make_fold(cell[0],details)
            
        return str(cell)

    def transform_column(self,key,func=None):
        'pass all column values through a function'
        for i in range(len(self.data[key])):
            if func:
                self.data[key][i] = func(self.data[key][i])
            else:
                self.data[key][i] = self.format_cell(self.data[key][i])

    def print_last_row(self):
        if self.n_rows() == 0:
            print('-')
            return
        print(' '.join([str(self.data[key][-1]) for key in self.data]))

    def print_col_lengths(self):
        print(' '.join([str(len(self.data[key])) for key in self.data]))

    def write(self,fout,sep='|',end='\n'):
        'write the markdown table to file'
        fout.write(sep + sep.join(self.labels) + sep + end)
        fout.write(sep + sep.join(['---' for x in self.labels]) + sep + end)
        if self.summary:
            fout.write(sep + sep.join([ str(self.summary[key]) for key in self.keys ]) + sep + end)

        for i in range(self.n_rows()):
            fout.write(sep + sep.join([ str(self.data[key][i]) for key in self.keys ])  + sep + end)

    def process_engine_outcomes(self,engine,key):
        '''
        process a column containing engine test outcomes/error messages
        categorise errors and generate summary counts
        '''

        #dict to record frequency of each engine error type
        errors = {'other':0}
        for pattern,error_tag in error_categories[engine].items():
            errors[error_tag] = 0

        for i in range(len(self.data[key])):
            if not self.data[key][i]:
                self.data[key][i] = 'pass'
                continue

            #make sure the error message will not break the markdown table
            error_str = safe_md_string(self.data[key][i])

            #category match the error message
            cell_text = None
            for pattern in error_categories[engine]:
                if re.search(pattern,error_str):
                    error_tag = error_categories[engine][pattern]
                    errors[error_tag] += 1
                    cell_text = self.make_fold(f"FAIL ({error_tag})",error_str,quote=True)
                    break
            
            if not cell_text:
                errors["other"] += 1
                cell_text = self.make_fold(f"FAIL (other)",error_str,quote=True)
            
            self.data[key][i] = cell_text

        #generate summary counts by error category
        total_errors = sum([ count for _,count in errors.items() ])
        details = ' '.join([ f'{error_tag}={count}' for error_tag,count in errors.items() ])
        summary_text = self.make_fold(f"fails={total_errors}",details)
        self.add_summary(key,summary_text)


def safe_md_string(value):
    '''
    make a string safe to insert into markdown table
    '''

    return str(value).replace("\n"," ").replace("\r","").replace("\t"," ").replace("   "," ").replace("  "," ")

import time

def download_file_from_link(engine, download_link, output_file='results.zip', max_wait_time=600, wait_time=2):
    """
    Function to download a file from a given URL.

    Parameters:
    download_link (str): The URL of the file to download.
    output_file (str): The name of the file to save the download as. Defaults to 'results.zip'.
    max_wait_time (int): The maximum time to wait for the file to be ready to download. Defaults to 300 seconds.
    wait_time (int): The time to wait between checks if the file is ready to download. Defaults to 2 seconds.

    Returns:
    bool: True if the file was downloaded successfully, False otherwise.
    """

    start_time = time.time()

    while True:
        response = requests.get(download_link)
        if response.status_code != 404 or time.time() - start_time > max_wait_time:
            break
        time.sleep(wait_time)

    if response.status_code == 200:
        print(f'Downloading {engine} results...')
        with requests.get(download_link, stream=True) as r:
            with open(output_file, 'wb') as f:
                shutil.copyfileobj(r.raw, f)
        filepath = os.path.abspath(output_file)
        return filepath
    else:
        print(f'Failed to download {engine} results.')
        raise HTTPError(f'Failed to download {engine} results.') 

def create_results_table(results, sbml_filepath, sedml_filepath, output_dir):
    """
    Create a markdown table of the results.
    
    Input: results, TYPES, sbml_filepath, sedml_filepath, ENGINES, output_dir
    Output: results_md_table

    """
    
    pass_html = "&#9989; PASS"
    fail_html = "&#10060; FAIL"
    warning_html = "&#9888; WARNING"
    unsure_html = "&#10067; UNSURE"
    xfail_html = "&#9888; XFAIL"

    links = ['view', 'download', 'logs']
    for e in results.keys():
        results[e].update(process_log_yml_dict(results[e]["log_yml"]))
        if "detailed_error_log" in results[e].keys():
            if results[e]["detailed_error_log"] != {}:
                results[e]['status']  = results[e]["detailed_error_log"]['status']
                results[e]['error_message'] = results[e]["detailed_error_log"]['error_message']
        if any([l in results[e].keys() for l in links]):
            results[e]['links'] = '<br>'.join([f'{create_hyperlink(results[e][k], title=k)}' for k in results[e].keys() if k in links])
        results[e]['name'] = ENGINES[e]['name']

    results_table = pd.DataFrame.from_dict(results).T
    results_table.rename(columns={"status": PASS_FAIL, "error_message": ERROR, "exception_type": TYPE}, inplace=True)

    results_table.index.name =  ENGINE
    results_table.reset_index(inplace=True)

    # Error
    results_table[ERROR] = results_table.apply(lambda x: None if x[PASS_FAIL] == x[ERROR] else x[ERROR], axis=1)
    results_table[ERROR] = results_table[ERROR].apply(lambda x: ansi_to_html(x))

    results_table[PASS_FAIL] = results_table[PASS_FAIL].apply(lambda x: f'{fail_html}' if x == 'FAIL' \
                                                                        else f'{pass_html}' if x == 'pass'
                                                                        else f'{warning_html}' if x == 'WARNING'
                                                                        else x)
                                                          
    # d1 plot clickable link
    results_table[D1] = results_table[ENGINE].apply(lambda x: d1_plots_dict(output_dir).get(x, None))
    results_table[D1] = results_table[D1].apply(lambda x: create_hyperlink(x,title='plot'))

    for e in ENGINES.keys():
        compatibility_content = check_file_compatibility_test(e, sbml_filepath, sedml_filepath)
        if compatibility_content[0] == 'pass':
            results_table.loc[results_table[ENGINE] == e, COMPAT] = collapsible_content(compatibility_content[1], title=f'{pass_html}')
        elif compatibility_content[0] == 'unsure':
            results_table.loc[results_table[ENGINE] == e, COMPAT] = collapsible_content(compatibility_content[1], title=f'{unsure_html}')
        else:
            results_table.loc[results_table[ENGINE] == e, COMPAT] = collapsible_content(compatibility_content[1], title=f'{fail_html}')

    # add xfail to engines that do not support sbml
    sbml_incompatible_ENGINES = [e for e in ENGINES.keys() if 'sbml' not in ENGINES[e]['formats'][0]]
    for e in sbml_incompatible_ENGINES:
        compatibility = check_file_compatibility_test(e, sbml_filepath, sedml_filepath)
        compatibility_content =  f'EXPECTED FAIL<br><br>{compatibility[1]}'
        results_table.loc[results_table[ENGINE] == e, COMPAT] = collapsible_content(compatibility_content, title=f'{xfail_html}')
        results_table.loc[results_table[ENGINE] == e, PASS_FAIL] = f'{xfail_html}' 

    for e in results_table[ENGINE]:
        links = ""
        error_message = ""
        error_type = ""
        expected_fail = ""

        if results_table.loc[results_table[ENGINE] == e, PASS_FAIL].values[0] == f'{xfail_html}':
            expected_fail = f'EXPECTED FAIL<br><br>'
        if len(results_table.loc[results_table[ENGINE] == e, ERROR].values[0]) > 1:
            error_message = f'ERROR MESSAGE:<br>{results_table.loc[results_table[ENGINE] == e, ERROR].values[0]}<br><br>'  
        if "links" in results_table.columns:
            links = results_table.loc[results_table[ENGINE] == e, "links"].values[0]
            links = f'{links}<br><br>'
        if TYPE in results_table.columns:
            if len(results_table.loc[results_table[ENGINE] == e, TYPE].values[0])>1:
                error_type = f'ERROR TYPE:<br>{results_table.loc[results_table[ENGINE] == e, TYPE].values[0]}'

        links_error = f'{expected_fail}{links}{error_message}{error_type}'
        results_table.loc[results_table[ENGINE] == e, "links_error"] = links_error

    # add links as collapsible content to pass / fail column
    for e in results_table[ENGINE]:
        title = results_table.loc[results_table[ENGINE] == e, PASS_FAIL].values[0]
        content = results_table.loc[results_table[ENGINE] == e, "links_error"].values[0]
        results_table.loc[results_table[ENGINE] == e, PASS_FAIL] = collapsible_content(content, title)
        results_table.loc[results_table[ENGINE] == e, "name"] = collapsible_content(content=f'{ENGINES[e]["url"]}<br>{ENGINES[e]["status"]}', title=f'{ENGINES[e]["name"]}')
        
    return results_table

def process_log_yml_dict(log_yml_dict):
    status = ""
    error_message = ""
    exception_type = ""

    if log_yml_dict == {}:
         return {"status":"FAIL", "error_message":"Error unknown. The log.yml containing error information was not found.","exception_type": ""}

    log_yml_str = str(log_yml_dict)
    if log_yml_dict['status'] == 'SUCCEEDED':
        status = 'pass'
        # to deal with cases like amici where the d1 plot max x is half the expected value
        pattern_max_number_of_steps = "simulation failed: Reached maximum number of steps"
        pattern_match = re.search(pattern_max_number_of_steps, log_yml_str)
        if pattern_match:
            status = 'FAIL'
            error_message = 'Reached maximum number of steps'
    elif log_yml_dict['status'] == 'FAILED':
        status = 'FAIL'
        exception = log_yml_dict['exception']
        error_message = exception['message']
        exception_type = exception['type']    
    # in the case of vcell the status is QUEUED      
    elif log_yml_dict['status'] == 'QUEUED':
        status = 'FAIL'
        error_message = 'status: QUEUED'  
    else:
        status = None

    return {"status":status, "error_message":error_message,"exception_type": exception_type}


def run_biosimulators_remotely(engine_keys,
                               sedml_file_name, 
                               sbml_file_name, 
                               d1_plots_remote_dir,  
                               test_folder='tests'):
    
    """ run with directory pointing towards the location of the sedml and sbml files"""
    
    engines = {k: v for k, v in ENGINES.items() if k in engine_keys}

    remote_output_dir = 'remote_results'
    remote_output_dir = os.path.join(test_folder, remote_output_dir)

    results_remote = dict()
    for e in engines.keys():
        results_remote[e] = run_biosimulators_remote(e, sedml_file_name, sbml_file_name)
        results_remote[e]['response']  = results_remote[e]['response'].status_code
        
    extract_dir_dict = dict()
    for e, link in results_remote.items():
        try:
            extract_dir = get_remote_results(e, link["download"], remote_output_dir)
        except HTTPError as emessage:
            results_remote[e] = ["FAIL", str(emessage), type(emessage).__name__]
            continue
        extract_dir_dict[e] = extract_dir

    for e, extract_dir in extract_dir_dict.items():
        log_yml_path = find_file_in_dir('log.yml', extract_dir)[0]
        with open(log_yml_path) as f:
            log_yml_dict = yaml.safe_load(f)
        results_remote[e]["log_yml"] = log_yml_dict

    file_paths = find_files(remote_output_dir, '.pdf')
    move_d1_files(file_paths, d1_plots_remote_dir)

    # remove the remote results directory
    if os.path.exists(remote_output_dir):
        shutil.rmtree(remote_output_dir)
        print('Removed ' + remote_output_dir + ' folder')

    return results_remote

def run_biosimulators_locally(engine_keys,
                              sedml_file_name, 
                              sbml_file_name, 
                              d1_plots_local_dir, 
                              test_folder='tests'):
    
    engines = {k: v for k, v in ENGINES.items() if k in engine_keys}
    results_local = {}

    output_folder = 'local_results'
    local_output_dir = os.path.join(test_folder, output_folder)

    for e in engines.keys():
        print('Running ' + e)
        local_output_dir_e = os.path.abspath(os.path.join(local_output_dir, e))
        print(local_output_dir_e)
        results_local[e] = run_biosimulators_docker(e, sedml_file_name, sbml_file_name, output_dir=local_output_dir_e)

    file_paths = find_files(local_output_dir, '.pdf')
    print('file paths:', file_paths)
    move_d1_files(file_paths, d1_plots_local_dir)

    # if it exists remove the output folder
    if os.path.exists(local_output_dir):
        shutil.rmtree(local_output_dir)
        print('Removed ' + local_output_dir + ' folder')

    return results_local

def create_combined_results_table(results_remote, 
                                  results_local, 
                                  sedml_file_name, 
                                  sbml_file_name, 
                                  d1_plots_local_dir, 
                                  d1_plots_remote_dir,
                                  test_folder='tests'):

    suffix_remote = ' (R)'
    suffix_local = ' (L)'

    # save results_remote and results_local as json files with dicts
    path_to_results_remote = os.path.join(test_folder, 'results_remote.json')
    path_to_results_local = os.path.join(test_folder, 'results_local.json')

    with open(path_to_results_remote, 'w') as f:
        json.dump(results_remote, f, indent=4)
    with open(path_to_results_local, 'w') as f:
        json.dump(results_local, f, indent=4)
    
    # Create results tables for remote and local results
    results_table_remote = create_results_table(results_remote, sbml_file_name, sedml_file_name, d1_plots_remote_dir)
    results_table_local = create_results_table(results_local, sbml_file_name, sedml_file_name, d1_plots_local_dir)

    shared_columns = [ENGINE, COMPAT, 'name']
    results_table_remote.columns = [f"{col}{suffix_remote}" if col not in shared_columns else col for col in results_table_remote.columns]
    results_table_local.columns = [f"{col}{suffix_local}" if col not in shared_columns else col for col in results_table_local.columns]

    combined_results = pd.merge(results_table_remote, results_table_local, on=shared_columns, how='outer')
    combined_results = combined_results.reindex(columns=[ENGINE] + sorted(combined_results.columns[1:]))
    combined_results = combined_results.drop(columns=[ENGINE]).rename(columns={"name": ENGINE})
    
    # Define the order of columns
    cols_order = [
        ENGINE, 
        COMPAT, 
        f"{PASS_FAIL}{suffix_remote}", f"{PASS_FAIL}{suffix_local}", 
        f"{D1}{suffix_remote}", f"{D1}{suffix_local}"
    ]

    combined_results = combined_results[cols_order]

    # Save the results to a Markdown file with utf-8 encoding
    path_to_results = os.path.join(test_folder, 'results_compatibility_biosimulators.md')
    print('Saving results to:', path_to_results)
    with open(path_to_results, 'w', encoding='utf-8') as f:
        f.write(combined_results.to_markdown(index=False))

    print('Number of columns in md table:', len(combined_results.columns))
    print('Number of rows in md table:', len(combined_results))
    print(combined_results.head())    

    return combined_results


def run_biosimulators_remotely_and_locally(engine_keys,
                                 sedml_file_name, 
                                 sbml_file_name,
                                 d1_plots_remote_dir, 
                                 d1_plots_local_dir,
                                 test_folder='tests'):
    
    results_remote = run_biosimulators_remotely(engine_keys,
                                    sedml_file_name=sedml_file_name, 
                                    sbml_file_name=sbml_file_name,
                                    d1_plots_remote_dir=d1_plots_remote_dir, 
                                    test_folder=test_folder)
    
    results_local = run_biosimulators_locally(engine_keys,
                                    sedml_file_name=sedml_file_name, 
                                    sbml_file_name=sbml_file_name,
                                    d1_plots_local_dir=d1_plots_local_dir, 
                                    test_folder=test_folder)

    results_table = create_combined_results_table(results_remote, 
                                    results_local, 
                                    sedml_file_name=sedml_file_name, 
                                    sbml_file_name=sbml_file_name,
                                    d1_plots_local_dir=d1_plots_local_dir,
                                    d1_plots_remote_dir=d1_plots_remote_dir, 
                                    test_folder=test_folder)
    
    return results_table<|MERGE_RESOLUTION|>--- conflicted
+++ resolved
@@ -264,19 +264,6 @@
     with open(output_filepath,"w") as fout:
         fout.write(sedstr)
 
-<<<<<<< HEAD
-def add_xmlns_fbc_attribute(sedml_filepath, sbml_filepath, output_filepath=None):
-    '''
-    add an xmlns:sbml attribute to the sedml file that matches the sbml file
-    raise an error if the attribute is already present
-    output fixed file to output_filepath which defaults to sedml_filepath
-    '''
-    sedstr = ""
-    if output_filepath:
-        if os.path.exists(output_filepath):
-            with open(output_filepath, 'r') as file:
-                sedstr = file.read()    
-=======
 def add_xmlns_fbc_attribute(sedml_filepath, sbml_filepath, temp_sedml_filepath=None):
     '''
     Adds an xmlns:fbc attribute to the SED-ML file. 
@@ -291,25 +278,17 @@
         if os.path.exists(temp_sedml_filepath):
             with open(temp_sedml_filepath, 'r') as file:
                 sedstr = file.read()    
-
->>>>>>> 5ee58ea4
+                
     if sedstr == "":
         with open(sedml_filepath, 'r') as file:
             sedstr = file.read()
 
     m = re.search(r'<sedML[^>]*>', sedstr)
-<<<<<<< HEAD
-    location = m.span()[1]-1
-=======
->>>>>>> 5ee58ea4
 
     if m == None:
         raise ValueError(f'Invalid SedML file: main <sedML> tag not found in {sedml_filepath}')
 
-<<<<<<< HEAD
-=======
     location = m.span()[1]-1
->>>>>>> 5ee58ea4
     with open(sbml_filepath, 'r') as file:
         sbml_str = file.read()
 
@@ -317,17 +296,12 @@
     missing_fbc_attribute = 'xmlns:fbc="' + fbc_xmlns + '"'
     sedstr = sedstr[:location] + ' ' + missing_fbc_attribute + sedstr[location:]
     
-<<<<<<< HEAD
-    if output_filepath == None:
-        output_filepath = sedml_filepath
-
-    with open(output_filepath,"w") as fout:
-=======
+
     if temp_sedml_filepath == None:
         temp_sedml_filepath = sedml_filepath
 
     with open(temp_sedml_filepath,"w") as fout:
->>>>>>> 5ee58ea4
+      
         fout.write(sedstr)
 
 
