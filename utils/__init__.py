--- conflicted
+++ resolved
@@ -475,6 +475,7 @@
         file_types = [TYPES[i] for i in file_extensions]
         return 'pass', (f"The file extensions {file_extensions} suggest the input file types are '{file_types}'. {compatible_filetypes} are compatible with {engine}.")
     
+    
     if 'xml' in file_extensions:
         model_sbml = 'sbml' in model_filepath
         model_sedml = 'sedml' in model_filepath
@@ -485,15 +486,9 @@
             file_types = [TYPES[i] for i in ('sbml', 'sedml') ]
             return 'pass', (f"The filenames '{model_filepath}' and '{experiment_filepath}' suggest the input files are {file_types} which is compatible with {engine}.<br><br>{compatible_filetypes} are compatible with {engine}.")
         else:
-<<<<<<< HEAD
             return 'unsure', (f"The file extensions {file_extensions} suggest the input file types may be compatibe with {engine}.<br><br>{compatible_filetypes} are compatible with {engine}.")
     else:
         return 'unsure', (f"The file extensions {file_extensions} suggest the input file types may not be compatibe with {engine}.<br><br>{compatible_filetypes} are compatible with {engine}.")
-=======
-            return 'unsure', (f"The file extensions {file_extensions} suggest the input file types may be compatible with {engine}.<br><br>{compatible_filetypes} are compatible with {engine}.")
-    else:
-        return 'unsure', (f"The file extensions {file_extensions} suggest the input file types may not be compatible with {engine}.<br><br>{compatible_filetypes} are compatible with {engine}.")
->>>>>>> bfc5f39c
 
 
 def collapsible_content(content, title='Details'):
