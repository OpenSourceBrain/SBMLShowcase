--- conflicted
+++ resolved
@@ -712,7 +712,7 @@
         )
         results_urls["response"] = results_urls["response"].status_code
     except Exception as exception_message:
-<<<<<<< HEAD
+
         print(
             f"There was an error submitting the simulation archive:{exception_message}"
         )
@@ -728,12 +728,7 @@
         os.remove(omex_filepath)
 
     return results_urls
-=======
-        print(f"There was an error submitting the simulation archive:{exception_message}")
-        results_urls = {"response":"","view": "", "download": "", "logs": "","exception": exception_message}
-    
-    return results_urls 
->>>>>>> 28bc0a39
+
 
 
 def get_remote_results(engine, download_link, output_dir="remote_results"):
@@ -796,13 +791,6 @@
             detailed_error_log_dict["status"] = "FAIL"
             detailed_error_log_dict["error_message"] = "Runtime Exception"
 
-<<<<<<< HEAD
-    if os.path.exists(omex_filepath):
-        os.remove(omex_filepath)
-=======
-    return {"exception_message":exception_message,"log_yml":log_yml_dict, "detailed_error_log":detailed_error_log_dict}
->>>>>>> 28bc0a39
-
     return {
         "exception_message": exception_message,
         "log_yml": log_yml_dict,
@@ -839,7 +827,7 @@
 
     mount_out = docker.types.Mount("/root/out", output_dir, type="bind")
     client = docker.from_env()
-<<<<<<< HEAD
+
     client.containers.run(
         f"ghcr.io/biosimulators/{engine}",
         mounts=[mount_in, mount_out],
@@ -847,14 +835,7 @@
         auto_remove=True,
     )
 
-    if os.path.exists(omex_filepath_no_spaces):
-        os.remove(omex_filepath_no_spaces)
-=======
-    client.containers.run(f"ghcr.io/biosimulators/{engine}",
-                        mounts=[mount_in,mount_out],
-                        command=f"-i '/root/in/{omex_file}' -o /root/out",
-                        auto_remove=True)
->>>>>>> 28bc0a39
+
 
 
 def test_engine(engine, filename, error_categories=error_categories):
