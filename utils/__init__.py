import shutil
import os
import pickle
import hashlib
import sys
from dataclasses import dataclass
from pyneuroml import tellurium
import re
import requests
from collections import defaultdict
from pathlib import Path
import random
from pymetadata.console import console
from pymetadata import omex
import docker
import yaml
import libsbml
import libsedml
import tempfile
import glob
from pyneuroml import biosimulations
import pandas as pd
from requests.exceptions import HTTPError 
import json

ENGINES = {
    'amici': {
        'formats': [('sbml', 'sedml')],
        'url': 'https://docs.biosimulators.org/Biosimulators_AMICI/',
        'status': "",
        'name': "AMICI"
    },
    'brian2': {
        'formats': [('nml', 'sedml'), ('lems', 'sedml')],
        'url': 'https://docs.biosimulators.org/Biosimulators_pyNeuroML/',
        'status': "",
        'name': "Brian 2"
    },
    'bionetgen': {
        'formats': [('bngl', 'sedml')],
        'url': 'https://docs.biosimulators.org/Biosimulators_BioNetGen/',
        'status': "",
        'name': "BioNetGen"
    },
    'boolnet': {
        'formats': [('sbmlqual', 'sedml')],
        'url': 'https://docs.biosimulators.org/Biosimulators_BoolNet/',
        'status': "",
        'name': "BoolNet"
    },
    'cbmpy': {
        'formats': [('sbml', 'sedml')],
        'url': 'https://docs.biosimulators.org/Biosimulators_CBMPy/',
        'status': "",
        'name': "CBMPy"
    },
    'cobrapy': {
        'formats': [('sbml', 'sedml')],
        'url': 'https://docs.biosimulators.org/Biosimulators_COBRApy/',
        'status': "Only allows steady state simulations",
        'name': "COBRApy"
    },
    'copasi': {
        'formats': [('sbml', 'sedml')],
        'url': 'https://docs.biosimulators.org/Biosimulators_COPASI/',
        'status': "",
        'name': "COPASI"
    },
    'gillespy2': {
        'formats': [('sbml', 'sedml')],
        'url': 'https://docs.biosimulators.org/Biosimulators_GillesPy2/',
        'status': "",
        'name': "GillesPy2"
    },
    'ginsim': {
        'formats': [('sbmlqual', 'sedml')],
        'url': 'https://docs.biosimulators.org/Biosimulators_GINsim/',
        'status': "",
        'name': "GINsim"
    },
    'libsbmlsim': {
        'formats': [('sbml', 'sedml')],
        'url': 'https://docs.biosimulators.org/Biosimulators_LibSBMLSim/',
        'status': "",
        'name': "LibSBMLSim"
    },
    'masspy': {
        'formats': [('sbml', 'sedml')],
        'url': 'https://docs.biosimulators.org/Biosimulators_MASSpy/',
        'status': "",
        'name': "MASSpy"
    },
    'netpyne': {
        'formats': [('nml', 'sedml'), ('lems', 'sedml')],
        'url': 'https://docs.biosimulators.org/Biosimulators_pyNeuroML/',
        'status': "",
        'name': "NetPyNE"
    },
    'neuron': {
        'formats': [('nml', 'sedml'), ('lems', 'sedml')],
        'url': 'https://docs.biosimulators.org/Biosimulators_pyNeuroML/',
        'status': "",
        'name': "NEURON"
    },
    'opencor': {
        'formats': [('cellml', 'sedml')],
        'url': 'https://docs.biosimulators.org/Biosimulators_OpenCOR/',
        'status': "",
        'name': "OpenCOR"
    },
    'pyneuroml': {
        'formats': [('nml', 'sedml'), ('lems', 'sedml')],
        'url': 'https://docs.biosimulators.org/Biosimulators_pyNeuroML/',
        'status': "",
        'name': "pyNeuroML"
    },
    'pysces': {
        'formats': [('sbml', 'sedml')],
        'url': 'https://docs.biosimulators.org/Biosimulators_PySCeS/',
        'status': "",
        'name': "PySCeS"
    },
    'rbapy': {
        'formats': [('rbapy', 'sedml')],
        'url': 'https://docs.biosimulators.org/Biosimulators_RBApy/',
        'status': "",
        'name': "RBApy"
    },
    'smoldyn': {
        'formats': [('smoldyn', 'sedml')],
        'url': 'https://smoldyn.readthedocs.io/en/latest/python/api.html#sed-ml-combine-biosimulators-api',
        'status': "",
        'name': "Smoldyn"
    },
    'tellurium': {
        'formats': [('sbml', 'sedml')],
        'url': 'https://docs.biosimulators.org/Biosimulators_tellurium/',
        'status': "",
        'name': "Tellurium"
    },
    'vcell': {
        'formats': [('sbml', 'sedml'),('bngl', 'sedml')],
        'url': 'https://github.com/virtualcell/vcell',
        'status': "",
        'name': "VCell"
    },
    'xpp': {
        'formats': [('xpp', 'sedml')],
        'url': 'https://docs.biosimulators.org/Biosimulators_XPP/',
        'status': "",
        'name': "XPP"
    }
}


TYPES = {
                'sbml':'SBML',\
                'sedml':'SED-ML',\
                'nml':'NeuroML',\
                'lems':'LEMS',\
                'sbmlqual':'SBML-qual',\
                'bngl':'BNGL',\
                'rbapy':'RBApy',\
                'xpp':'XPP',\
                'smoldyn':'Smoldyn',\
                'cellml':'CellML',\
                'xml':'XML'\
             }

# define the column headers for the markdown table
ERROR = 'Error'
PASS_FAIL = 'pass / FAIL'
TYPE = 'Type'
COMPAT = 'Compatibility'
D1 = 'd1'
ENGINE = 'Engine'

#define error categories for detailed error counting per engine
# (currently only tellurium)
# key is the tag/category used to report the category, value is a regex matching the error message
# see MarkdownTable.process_engine_outcomes
# TODO: use error categories in process_log_yml_dict
error_categories=\
{
    "tellurium":
        {
            "algebraic":"^Unable to support algebraic rules.",
            "delay":"^Unable to support delay differential equations.",
            "ASTNode":"^Unknown ASTNode type of",
            "stochiometry":"^Mutable stochiometry for species which appear multiple times in a single reaction",
            "float":"^'float' object is not callable",
            "SpeciesRef":"is not a named SpeciesReference",
            "reset":"reset",
            "SEDMLfile":"^failed to validate SEDML file",
            "NoSBMLelement":"^No sbml element exists",
            "CV_ERR_FAILURE":"CV_ERR_FAILURE",
            "CV_TOO_MUCH_WORK":"CV_TOO_MUCH_WORK",
            "CV_CONV_FAILURE":"CV_CONV_FAILURE",
            "CV_ILL_INPUT":"CV_ILL_INPUT",
            "OutOfRange":"list index out of range",
        },
}

def get_entry_format(file_path, file_type):
    '''
    Get the entry format for a file.

    Args:
        file_path (:obj:`str`): path to the file
        file_type (:obj:`str`): type of the file

    Returns:
        :obj:`str`: entry format
    '''

    if file_type == 'SBML':
        file_l = libsbml.readSBML(file_path).getLevel()
        file_v = libsbml.readSBML(file_path).getVersion()
    elif file_type == 'SEDML':
        file_l = libsedml.readSedML(file_path).getLevel()
        file_v = libsedml.readSedML(file_path).getVersion()
    else:
        raise ValueError(f"Invalid file type: {file_type}")

    file_entry_format = f"{file_type}_L{file_l}V{file_v}"
    entry_formats = [f.name for f in omex.EntryFormat]
    if file_entry_format not in entry_formats:
        file_entry_format = file_type

    return file_entry_format


def add_xmlns_sbml_attribute(sedml_filepath, sbml_filepath, output_filepath=None):
    '''
    add an xmlns:sbml attribute to the sedml file that matches the sbml file
    raise an error if the attribute is already present
    output fixed file to output_filepath which defaults to sedml_filepath
    '''

    # read the sedml file as a string
    with open(sedml_filepath, 'r') as file:
        sedstr = file.read()

    m = re.search(r'<sedML[^>]*>', sedstr)

    if m == None:
        raise ValueError(f'Invalid SedML file: main <sedML> tag not found in {sedml_filepath}')

    # read the sbml file as a string to add the xmlns attribute if it is missing
    if "xmlns:sbml" in m.group():
        raise ValueError(f'xmlns:sbml attribute already present in file {sedml_filepath}')

    with open(sbml_filepath, 'r') as file:
        sbml_str = file.read()

    sbml_xmlns = re.search(r'xmlns="([^"]*)"', sbml_str).group(1)
    missing_sbml_attribute = 'xmlns:sbml="' + sbml_xmlns + '"'

    sedstr = re.sub(r'<sedML ', r'<sedML ' + missing_sbml_attribute + ' ', sedstr)

    if output_filepath == None:
        output_filepath = sedml_filepath

    with open(output_filepath,"w") as fout:
        fout.write(sedstr)

def add_xmlns_fbc_attribute(sedml_filepath, sbml_filepath, output_filepath=None):
    '''
    add an xmlns:sbml attribute to the sedml file that matches the sbml file
    raise an error if the attribute is already present
    output fixed file to output_filepath which defaults to sedml_filepath
    '''
    sedstr = ""
    if output_filepath:
        if os.path.exists(output_filepath):
            with open(output_filepath, 'r') as file:
                sedstr = file.read()    
    if sedstr == "":
        with open(sedml_filepath, 'r') as file:
            sedstr = file.read()

    m = re.search(r'<sedML[^>]*>', sedstr)
    location = m.span()[1]-1

    if m == None:
        raise ValueError(f'Invalid SedML file: main <sedML> tag not found in {sedml_filepath}')

    with open(sbml_filepath, 'r') as file:
        sbml_str = file.read()

    fbc_xmlns = re.search(r'xmlns:fbc="([^"]*)"', sbml_str).group(1)
    missing_fbc_attribute = 'xmlns:fbc="' + fbc_xmlns + '"'
    sedstr = sedstr[:location] + ' ' + missing_fbc_attribute + sedstr[location:]
    
    if output_filepath == None:
        output_filepath = sedml_filepath

    with open(output_filepath,"w") as fout:
        fout.write(sedstr)


def xmlns_sbml_attribute_missing(sedml_filepath):
    '''
    True if the xmlns:sbml attribute is missing from the main sedml tag
    '''

    with open(sedml_filepath, 'r') as file:
        sedstr = file.read()

    m = re.search(r'<sedML[^>]*>', sedstr)

    if m == None:
        raise ValueError(f'Invalid SedML file: main <sedML> tag not found in {sedml_filepath}')
    
    if "xmlns:sbml" not in m.group():
        return True
    else:
        return False
    

def xmlns_fbc_attribute_missing(sbml_filepath,sedml_filepath):
    '''
    True if the xmlns:fbc attribute is missing from the main sedml tag of the SED-ML file but present in the SBML file
    '''
    with open(sbml_filepath, 'r') as file:
        sbmlstr = file.read()

    with open(sedml_filepath, 'r') as file:
        sedstr = file.read()
    
    sbmlstr_fbc = re.search(r'xmlns:fbc="([^"]*)"', sbmlstr)
    sedstr_fbc = re.search(r'xmlns:fbc="([^"]*)"', sedstr)

    if sbmlstr_fbc and not sedstr_fbc:
        return True
    else:
        return False


def get_temp_file():
    '''
    create a temporary filename in the current working directory
    '''
    return f"tmp{random.randrange(1000000)}"

def create_omex(sedml_filepath, sbml_filepath, omex_filepath=None, silent_overwrite=True, add_missing_xmlns=True):
    '''
    wrap a sedml and an sbml file in a combine archive omex file
    overwrite any existing omex file
    '''

    #provide an omex filepath if not specified
    if not omex_filepath:
        if sedml_filepath.endswith('.sedml'):
            omex_filepath = Path(sedml_filepath[:-6] + '.omex')
        elif sedml_filepath.endswith('.xml'):
            omex_filepath = Path(sedml_filepath[:-4] + '.omex')
        else:
            omex_filepath = Path(sedml_filepath+'.omex')

    #suppress pymetadata "file exists" warning by preemptively removing existing omex file
    if os.path.exists(omex_filepath) and silent_overwrite:
        os.remove(omex_filepath)

    tmp_sedml_filepath = get_temp_file()
    if add_missing_xmlns:
        if xmlns_sbml_attribute_missing(sedml_filepath):
            add_xmlns_sbml_attribute(sedml_filepath, sbml_filepath, tmp_sedml_filepath)
        if xmlns_fbc_attribute_missing(sbml_filepath,sedml_filepath):
            add_xmlns_fbc_attribute(sedml_filepath, sbml_filepath, tmp_sedml_filepath)
        
    sedml_filepath = tmp_sedml_filepath
    sbml_file_entry_format = get_entry_format(sbml_filepath, 'SBML')
    sedml_file_entry_format = get_entry_format(sedml_filepath, 'SEDML')

    #wrap sedml+sbml files into an omex combine archive
    om = omex.Omex()
    om.add_entry(
        entry = omex.ManifestEntry(
            location = sedml_filepath,
            format = getattr(omex.EntryFormat, sedml_file_entry_format),
            master = True,
        ),
        entry_path = Path(os.path.basename(sedml_filepath))
    )
    om.add_entry(
        entry = omex.ManifestEntry(
            location = sbml_filepath,
            format = getattr(omex.EntryFormat, sbml_file_entry_format),
            master = False,
        ),
        entry_path = Path(os.path.basename(sbml_filepath))
    )
    om.to_omex(Path(omex_filepath))

    if tmp_sedml_filepath:
        os.remove(tmp_sedml_filepath)

    return omex_filepath

def read_log_yml(log_filepath):
    '''
    read the log YAML file if it exists
    return the exception message as a string
    '''
    if not os.path.isfile(log_filepath):
        return None
    with open(log_filepath) as f:
        ym = yaml.safe_load(f)
    return ym['exception']['message']

def find_files(directory, extension):
    files = glob.glob(f"{directory}/**/*{extension}", recursive=True)
    return files

def move_d1_files(file_paths, plot_dir='d1_plots'):
    for fpath in file_paths:
        # find engine.keys() in the file path and asign to engine
        engine = next((e for e in ENGINES.keys() if e in fpath), 'unknown')
        new_file_path = os.path.join(plot_dir, f'{engine}_{os.path.basename(fpath)}')
        if not os.path.exists(plot_dir): os.makedirs(plot_dir, exist_ok=True)
        if os.path.exists(new_file_path): os.remove(new_file_path)
        print(f'Moving {fpath} to {new_file_path}')
        shutil.move(fpath, new_file_path)

def find_file_in_dir(file_name, directory):
    """
    Searches for a specific file in a given directory and its subdirectories.

    Parameters:
    file_name (str): The name of the file to search for.
    directory (str): The directory to search in.

    Returns:
    str: The path of the found file. If the file is not found, returns None.
    """

    list_of_files = []
    for root, _, files in os.walk(directory):
        for file in files:
            if file == file_name:
                file_path = os.path.join(root, file)
                list_of_files.append(file_path)
    return list_of_files

def d1_plots_dict(d1_plots_path='d1_plots'):
    """
    Create a dictionary with engine names as keys and d1 plot paths as values.
    """
    d1_plots = find_files(d1_plots_path, '.pdf')
    # to fix broken links in output table after changing the file structure, remove the first two parts of the path
    d1_plots = [os.path.join(*Path(d1_plot).parts[1:]) for d1_plot in d1_plots]
    d1_plots_dict = {e: d1_plot for e in ENGINES.keys() for d1_plot in d1_plots if e in d1_plot}
    
    return d1_plots_dict

def create_hyperlink(path, title=None):
    """
    Create a hyperlink to a file or folder. If the path is None, return None.
    Title is the basename of the path.
    """
    if path:
        if title is None:
            title = os.path.basename(path)
        return f'<a href="{path}">{title}</a>'
    else:
        return None
    

def ansi_to_html(text):
    if text != None:
        text_message = re.findall(r'"([^"]*)"', text) 
        if len(text_message) > 0:
            text = text_message
            text = bytes(text[0], "utf-8").decode("unicode_escape")
        text = text.replace('|', '')

        # # for any text with "<*>" remove "<" as well as ">" but leave wildcard text *
        text = re.sub(r'<([^>]*)>', r'\1', text)

        # replace color codes with html color codes
        text = text.replace("\x1b[33m","")
        text = text.replace("\x1b[31m","")

        # # remove .\x1b[0m
        text = text.replace("\x1b[0m", "")

        # find first "." or ":" after "<span*" and add "</span>"after it
        pattern = r'(<span style="[^"]*">[^.:]*)([.:])'
        replacement = r'\1\2</span>'
        text = re.sub(pattern, replacement, text, count=1)

        # bullet points and new lines
        text = text.replace('\r\n  - ', '</li><li>')
        text = text.replace('\r\n', '<br>')
        text = text.replace('\n', '<br>') 

        # BioSimulatorsWarning:  two <br> tags after
        text = text.replace('BioSimulatorsWarning:', '<br><br>BioSimulatorsWarning:<br><br>')
        text = text.replace('warnings.warn(termcolor.colored(message, Colors.warning.value), category)', '<br>')

        return text

def check_file_compatibility_test(engine, model_filepath, experiment_filepath):
    '''
    Check if the file extensions suggest the file types are compatible with the engine.
    Only .sedml and .sbml files, and .xml files with 'sedml' and/or 'sbml' in their filename
    are considered at this moment. It can be extended to other cases if needed in the future.
    '''
    file_extensions = get_filetypes(model_filepath, experiment_filepath)
    engine_filetypes_tuple_list = ENGINES[engine]['formats']
    engine_name = ENGINES[engine]['name']
    flat_engine_filetypes_tuple_list = [item for sublist in engine_filetypes_tuple_list for item in sublist if sublist != 'unclear']
    compatible_filetypes = [TYPES[i] for i in flat_engine_filetypes_tuple_list if i in list(TYPES.keys())]
    unique_compatible_filetpyes = list(set(compatible_filetypes))

    unique_compatible_filetpyes_strings = ', '.join(unique_compatible_filetpyes[:-1]) + ' and ' + unique_compatible_filetpyes[-1] if len(unique_compatible_filetpyes) > 1 else unique_compatible_filetpyes[0]
    
    file_types = [TYPES[i] for i in file_extensions]
    filetypes_strings = ', '.join(file_types[:-1]) + ' and ' + file_types[-1] if len(file_types) > 1 else file_types[0]

    if file_extensions == ('sbml', 'sedml') and file_extensions not in engine_filetypes_tuple_list:
        return 'FAIL', (f"The file extensions {file_extensions} suggest the input file types are {filetypes_strings} which is not compatible with {engine_name}.<br><br>{unique_compatible_filetpyes_strings} are compatible with {engine_name}.")

    if file_extensions in engine_filetypes_tuple_list:
<<<<<<< HEAD
        return 'pass', (f"The file extensions {file_extensions} suggest the input file types are {filetypes_strings}.<br><br> {unique_compatible_filetpyes_strings} are compatible with {engine_name}.")
=======
        file_types = [TYPES[i] for i in file_extensions]
        return 'pass', (f"The file extensions {file_extensions} suggest the input file types are '{file_types}'. {compatible_filetypes} are compatible with {engine}.")
>>>>>>> bfc5f39c
    
    if 'xml' in file_extensions:
        model_sbml = 'sbml' in model_filepath
        model_sedml = 'sedml' in model_filepath
        experiment_sbml = 'sbml' in experiment_filepath
        experiment_sedml = 'sedml' in experiment_filepath

        if model_sbml and experiment_sbml and experiment_sedml and not model_sedml:
<<<<<<< HEAD
            file_types_tuple = ('sbml', 'sedml')
            file_types = [TYPES[i] for i in file_types_tuple]
            filetypes_strings = ', '.join(file_types[:-1]) + ' and ' + file_types[-1] if len(file_types) > 1 else file_types[0]
            if file_types_tuple in engine_filetypes_tuple_list:
                return 'pass', (f"The filenames '{model_filepath}' and '{experiment_filepath}' suggest the input files are {filetypes_strings} which is compatible with {engine_name}.<br><br>{unique_compatible_filetpyes_strings} are compatible with {engine_name}.")
            else:
                return 'FAIL', (f"The filenames '{model_filepath}' and '{experiment_filepath}' suggest the input files are {filetypes_strings} which is not compatible with {engine_name}.<br><br>{unique_compatible_filetpyes_strings} are compatible with {engine_name}.")
    else:
        return 'unsure', (f"The file extensions {file_extensions} suggest the input file types may not be compatibe with {engine_name}.<br><br>{unique_compatible_filetpyes_strings} are compatible with {engine_name}.")
=======
            file_types = [TYPES[i] for i in ('sbml', 'sedml') ]
            return 'pass', (f"The filenames '{model_filepath}' and '{experiment_filepath}' suggest the input files are {file_types} which is compatible with {engine}.<br><br>{compatible_filetypes} are compatible with {engine}.")
        else:
            return 'unsure', (f"The file extensions {file_extensions} suggest the input file types may be compatible with {engine}.<br><br>{compatible_filetypes} are compatible with {engine}.")
    else:
        return 'unsure', (f"The file extensions {file_extensions} suggest the input file types may not be compatible with {engine}.<br><br>{compatible_filetypes} are compatible with {engine}.")
>>>>>>> bfc5f39c


def collapsible_content(content, title='Details'):
    """
    Create a collapsible content section in markdown format
    
    Input: content, title
    """
    if content:
        return f'<details><summary>{title}</summary>{content}</details>'
    else:
        return f'{title}'

def get_filetypes(model_filepath, simulation_filepath):
    """
    Get the filetypes of the model and simulation files

    Input: model_filepath, simulation_filepath
    Output: tuple of filetypes
    """
    model_ext = os.path.splitext(model_filepath)[-1].lstrip('.')
    simulation_ext = os.path.splitext(simulation_filepath)[-1].lstrip('.')
    
    return (model_ext, simulation_ext)

# def get_filetypes(model_filepath, simulation_filepath):
#     """
#     Get the filetypes of the model and simulation files

#     Input: model_filepath, simulation_filepath
#     Output: tuple of filetypes
#     """
#     if model_filepath.endswith(".sbml") and simulation_filepath.endswith(".sedml"):
#         filetypes = ('sbml', 'sedml')
#     elif model_filepath.endswith(".xml") and simulation_filepath.endswith(".xml"):
#         filetypes = ('xml', 'xml')
#     elif model_filepath.endswith(".xml") and simulation_filepath.endswith(".sedml"):
#         filetypes = ('xml', 'sedml')
#     elif model_filepath.endswith(".sbml") and simulation_filepath.endswith(".xml"):
#         filetypes = ('sbml', 'xml')
#     else:
#         filetypes = "other"
#     return filetypes

def delete_output_folder(output_dir):
    '''
    # Delete the output folder and its contents
    '''
    for file_name in os.listdir(output_dir):
        file_path = os.path.join(output_dir, file_name)
        if os.path.isfile(file_path):
            os.remove(file_path)
        elif os.path.isdir(file_path):
            shutil.rmtree(file_path)

def run_biosimulators_remote(engine,sedml_filepath,sbml_filepath):
    '''
    put the sedml and sbml file into an omex archive
    run it remotely using biosimulators
    '''

    #put the sedml and sbml into a combine archive
    omex_filepath = create_omex(sedml_filepath,sbml_filepath)
    omex_file_name = os.path.basename(omex_filepath)

    # get the version of the engine
    engine_version = biosimulations.get_simulator_versions(engine)

    sim_dict = {
                "name": "test",
                "simulator": engine,
                "simulatorVersion": engine_version[engine][-1], # get the latest version
                "cpus": 1,
                "memory": 8,
                "maxTime": 20,
                "envVars": [],
                "purpose": "academic",
                "email": "",
                }

    results_urls = biosimulations.submit_simulation_archive(\
        archive_file=omex_file_name,\
        sim_dict=sim_dict)
    
    os.remove(omex_filepath)

    return results_urls 

def get_remote_results(engine, download_link, output_dir='remote_results'):

    filepath_results = download_file_from_link(engine, download_link)
    extract_dir = os.path.join(os.getcwd(), output_dir, engine)
    shutil.unpack_archive(filepath_results, extract_dir=extract_dir)
    os.remove(filepath_results)

    return extract_dir

def rename_files_in_extract_dir(extract_dir, engine):
    
    log_yml_path = find_file_in_dir('log.yml', extract_dir)[0]
    new_file_name = f'{engine}_log.yml'
    root = os.path.dirname(log_yml_path)
    new_file_path = os.path.join(root, new_file_name)
    if os.path.exists(new_file_path):
        os.remove(new_file_path)
    os.rename(log_yml_path, new_file_path)
    
    return extract_dir


def run_biosimulators_docker(engine,sedml_filepath,sbml_filepath,output_dir='output',chown_outputs=True):
    '''
    put the sedml and sbml file into an omex archive
    run it locally using a biosimulators docker
    categorise an error message in the log file
    '''

    #put the sedml and sbml into a combine archive
    omex_filepath = create_omex(sedml_filepath,sbml_filepath)
    log_yml_path = os.path.join(output_dir,"log.yml")
    log_yml_dict = {}
    exception_message = ""

    try:
        biosimulators_core(engine,omex_filepath,output_dir=output_dir)
    except Exception as e:
        exception_message = str(e)

    #ensure outputs are owned by the user
    if 'getuid' in dir(os) and chown_outputs:
        uid = os.getuid()
        gid = os.getgid()
        os.system(f'sudo chown -R {uid}:{gid} {output_dir}')

    if os.path.exists(log_yml_path):
        with open(log_yml_path) as f:
            log_yml_dict = yaml.safe_load(f)

    # to deal with vcell like cases where there is a log_yml with status SUCCEEDED but a detailedErrorLog.txt with "RuntimeError"
    detailed_error_log_dict = {}
    if os.path.exists(os.path.join(output_dir, 'detailedErrorLog.txt')):
        with open(os.path.join(output_dir, 'detailedErrorLog.txt')) as f:
            detailed_error_log = f.read()
        if 'RuntimeException' in detailed_error_log:
            detailed_error_log_dict['status'] = 'FAIL'
            detailed_error_log_dict['error_message'] = "Runtime Exception"

    os.remove(omex_filepath)
    
    return {"exception_message":exception_message,"log_yml":log_yml_dict, "detailed_error_log":detailed_error_log_dict}

def biosimulators_core(engine,omex_filepath,output_dir=None):
    '''
    run the omex file using biosimulators
    calls biosimulators via docker locally
    assumes local docker is setup
    engine can be any string that matches a biosimulators docker "URI":
    ghcr.io/biosimulators/{engine}

    omex_filepath: the OMEX file to run
    output_dir: folder to write the simulation outputs to
    '''

    #directory containing omex file needs mapping into the container as the input folders
    omex_dir = os.path.dirname(os.path.abspath(omex_filepath))
    omex_file = os.path.basename(os.path.abspath(omex_filepath))
    mount_in = docker.types.Mount("/root/in",omex_dir,type="bind",read_only=True)

    #we want the output folder to be different to the input folder
    #to avoid the "file already exists" type error
    if not output_dir:
        output_dir = os.path.join(omex_dir,'output')

    os.makedirs(output_dir,exist_ok=True)

    mount_out = docker.types.Mount("/root/out",output_dir,type="bind")
    client = docker.from_env()
    client.containers.run(f"ghcr.io/biosimulators/{engine}",
                        mounts=[mount_in,mount_out],
                        command=f"-i /root/in/{omex_file} -o /root/out",
                        auto_remove=True)

def test_engine(engine,filename,error_categories=error_categories):
    '''
    test running the file with the given engine
    return category tagged error message, or "pass" if no error was raised
    '''

    unknown_engine = False
    try:
        if engine == "tellurium":
            tellurium.run_from_sedml_file([filename],["-outputdir","none"])
            return "pass" #no errors
        #elif engine == "some_other_engine":
        #    #run it here
        #    return "pass"
        else:
            unknown_engine = True
    except Exception as e:
        #return error object
        error_str = safe_md_string(e)

    if unknown_engine:
        raise RuntimeError(f"unknown engine {engine}")

    for tag in error_categories[engine]:
        if re.search(error_categories[engine][tag],error_str):
            return [tag,f"```{error_str}```"]
    
    return ["other",f"```{error_str}```"]

@dataclass
class SuppressOutput:
    '''
    redirect stdout and/or stderr to os.devnull
    stdout: whether to suppress stdout
    stderr: whether to suppress stderr
    '''

    stdout: bool = False
    stderr: bool = False

    def suppress(self):
        'begin to suppress output(s)'
        if self.stdout:
            self.orig_stdout = sys.stdout
            sys.stdout = open(os.devnull,"w")
        if self.stderr:
            self.orig_stderr = sys.stderr
            sys.stderr = open(os.devnull,"w")

    def restore(self):
        'restore output(s)'
        if self.stdout:
            sys.stdout.close()
            sys.stdout = self.orig_stdout
        if self.stderr:
            sys.stderr.close()
            sys.stderr = self.orig_stderr


class RequestCache:
    '''
    caching is used to prevent the need to download the same responses from the remote server multiple times during testing
    currently no handling of unexpected cache misses
    '''

    def __init__(self,mode="off",direc="cache"):
        '''
        mode:
            "off" to disable caching (does not wipe any existing cache data)
            "store" to wipe and store fresh results in the cache
            "reuse" to only use existing cache files
            "auto" to download only if missing
            could also implement "auto" mode that only downloads on a cache miss
        direc: the directory used to store the cache
        '''
        self.mode = mode

        #store absolute cache dir path to ensure it is found regardless of current directory
        self.absolute_dir = os.path.join(os.getcwd(),direc)

        if mode == "store": self.wipe()


    def wipe(self):
        'wipe any existing cache directory and setup a new empty one'

        shutil.rmtree(self.absolute_dir,ignore_errors=True)
        os.makedirs(self.absolute_dir,exist_ok=True)


    def get_path(self,request=None):
        '''
        return path to cached request response
        or just the cache base directory for a null request
        '''

        return os.path.join(f"{self.absolute_dir}",hashlib.sha256(request.encode('UTF-8')).hexdigest())
        #return f"{self.absolute_dir}/{hashlib.sha256(request.encode('UTF-8')).hexdigest()}"


    def get_entry(self,request):
        '''
        load cached response
        note this should only be used in a context where you trust the integrity of the cache files
        due to using pickle
        note also: no explicit handling of cache misses yet implemented
        '''

        with open(self.get_path(request),"rb") as f:
            return pickle.load(f)
        

    def set_entry(self,request,response):
        '''
        save a response to the cache
        '''

        with open(self.get_path(request),"wb") as fout:
            pickle.dump(response,fout)

    def do_request(self,request):
        '''
        automatically handle the cache operations for the call_back function
        '''

        if self.mode == "reuse" or (self.mode == "auto" and os.path.isfile(self.get_path(request))):
            return self.get_entry(request)

        response = requests.get(request)
        response.raise_for_status()

        if self.mode == "store" or self.mode == "auto": self.set_entry(request,response)
        return response

class MarkdownTable:
    '''
    helper class to accumulate rows of data with a header and optional summary row
    to be written to file as a markdown table
    '''
    def __init__(self,labels:str,keys:str,splitter='|',PASS="pass",FAIL="FAIL",NA="NA"):
        'specify column headers and variable names'
        self.labels = [x.strip() for x in labels.split(splitter)]
        self.keys = [x.strip() for x in keys.split(splitter)]
        assert len(self.keys) == len(self.labels)
        self.data = {key:[] for key in self.keys}
        self.summary = None
        self.PASS = PASS
        self.FAIL = FAIL
        self.NA = NA

    def __getitem__(self,key):
        'get last row of named column'
        assert key in self.keys
        assert len(self.data[key]) > 0
        return self.data[key][-1]

    def __setitem__(self,key,value):
        'set (ie overwrite) last row of named column'
        assert key in self.keys
        assert len(self.data[key]) > 0
        self.data[key][-1] = value

    def new_row(self,vars={}):
        'ingest the next row from a variables dict (eg locals())'
        for key in self.keys:
            if not key in vars:
                self.data[key].append(self.NA)
            else:
                self.data[key].append(vars[key])

    def update_row(self,vars):
        'update the last row from a variables dict (eg locals())'
        for key in self.keys:
            if not key in vars:
                self.data[key][-1] = self.NA
            else:
                self.data[key][-1] = vars[key]

    def n_rows(self):
        'return number of data rows'
        return len(self.data[self.keys[0]])

    def n_cols(self):
        'return number of data columns'
        return len(self.data)

    def add_summary(self,key,value):
        'fill in the optional summary cell for the named column'
        if not self.summary:
            self.summary = {key:"" for key in self.keys}

        self.summary[key] = value

    def add_count(self,key,func,format='n={count}'):
        'add a basic summary counting how many times the function is true'
        count = len([ x for x in self.data[key] if func(x) ])

        self.add_summary(key,format.format(count=count))

    def regex_summary(self,key,patterns,format='{summary}',func=None):
        '''
        count how many cells match each pattern
        transform cell contents with optional callback function
        '''
        counts = defaultdict(int)

        for i,cell in enumerate(self.data[key]):
            if type(cell) == list:
                value = str(cell[0])
            else:
                value = str(cell)

            match=None
            for regex,tag in patterns.items():
                if re.search(regex,value):
                    match = tag
                    break
            if not match: match = "other"
            counts[match] += 1

            if func: self.data[key][i] = func(key,self.data[key][i],match)

        summary = ' '.join([f'n_{tag}={counts[tag]}' for tag in counts])
        self.add_summary(key,format.format(summary=summary))

    def make_fold(self,summary,details,quote=False):
        'make foldable/hideable html cell'
        if quote:
            format = "<details><summary>{summary}</summary>```{details}```</details>"
        else:
            format = "<details><summary>{summary}</summary>{details}</details>"

        return format.format(summary=summary,details=details)

    def generate_summary(self,counts):
        'generate the summary cell contents'

        total = sum([counts[tag] for tag in counts])
        summary = []
        fails = total

        if self.PASS in counts:
            summary.append(f'pass={counts[self.PASS]}')
            fails -= counts[self.PASS]
            del counts[self.PASS]
        if self.NA in counts:
            summary.append(f'NA={counts[self.NA]}')
            fails -= counts[self.NA]
            del counts[self.NA]

        if len(counts) > 1:
            # more than one error category, make folded details
            summary.append(f'FAIL={fails}') #summary has total fails
            summary = ' '.join(summary)
            details = ' '.join([f'n_{tag}={counts[tag]}' for tag in counts]) #give failures breakdown

            final = self.make_fold(summary,details) 
        else:
            # only one error category at most, use only a summary
            if len(counts) == 1:
                tag = list(counts)[0]
                summary.append(f'{tag}={counts[tag]}')

            final = summary = ' '.join(summary)
        
        return final

    def simple_summary(self,key):
        'count how many cells contain each distinct value'
        counts = defaultdict(int)   
        for cell in self.data[key]:
            if type(cell) == list:
                tag = str(cell[0])
            else:
                tag = str(cell)

            counts[tag] += 1

        self.add_summary(key,self.generate_summary(counts))

    def format_cell(self,cell):
        '''
        produce the final fully formatted markdown table cell contents
        '''

        if type(cell) == list:
            assert len(cell) == 2
            details = safe_md_string(cell[1])
            return self.make_fold(cell[0],details)
            
        return str(cell)

    def transform_column(self,key,func=None):
        'pass all column values through a function'
        for i in range(len(self.data[key])):
            if func:
                self.data[key][i] = func(self.data[key][i])
            else:
                self.data[key][i] = self.format_cell(self.data[key][i])

    def print_last_row(self):
        if self.n_rows() == 0:
            print('-')
            return
        print(' '.join([str(self.data[key][-1]) for key in self.data]))

    def print_col_lengths(self):
        print(' '.join([str(len(self.data[key])) for key in self.data]))

    def write(self,fout,sep='|',end='\n'):
        'write the markdown table to file'
        fout.write(sep + sep.join(self.labels) + sep + end)
        fout.write(sep + sep.join(['---' for x in self.labels]) + sep + end)
        if self.summary:
            fout.write(sep + sep.join([ str(self.summary[key]) for key in self.keys ]) + sep + end)

        for i in range(self.n_rows()):
            fout.write(sep + sep.join([ str(self.data[key][i]) for key in self.keys ])  + sep + end)

    def process_engine_outcomes(self,engine,key):
        '''
        process a column containing engine test outcomes/error messages
        categorise errors and generate summary counts
        '''

        #dict to record frequency of each engine error type
        errors = {'other':0}
        for pattern,error_tag in error_categories[engine].items():
            errors[error_tag] = 0

        for i in range(len(self.data[key])):
            if not self.data[key][i]:
                self.data[key][i] = 'pass'
                continue

            #make sure the error message will not break the markdown table
            error_str = safe_md_string(self.data[key][i])

            #category match the error message
            cell_text = None
            for pattern in error_categories[engine]:
                if re.search(pattern,error_str):
                    error_tag = error_categories[engine][pattern]
                    errors[error_tag] += 1
                    cell_text = self.make_fold(f"FAIL ({error_tag})",error_str,quote=True)
                    break
            
            if not cell_text:
                errors["other"] += 1
                cell_text = self.make_fold(f"FAIL (other)",error_str,quote=True)
            
            self.data[key][i] = cell_text

        #generate summary counts by error category
        total_errors = sum([ count for _,count in errors.items() ])
        details = ' '.join([ f'{error_tag}={count}' for error_tag,count in errors.items() ])
        summary_text = self.make_fold(f"fails={total_errors}",details)
        self.add_summary(key,summary_text)


def safe_md_string(value):
    '''
    make a string safe to insert into markdown table
    '''

    return str(value).replace("\n"," ").replace("\r","").replace("\t"," ").replace("   "," ").replace("  "," ")

import time

def download_file_from_link(engine, download_link, output_file='results.zip', max_wait_time=600, wait_time=2):
    """
    Function to download a file from a given URL.

    Parameters:
    download_link (str): The URL of the file to download.
    output_file (str): The name of the file to save the download as. Defaults to 'results.zip'.
    max_wait_time (int): The maximum time to wait for the file to be ready to download. Defaults to 300 seconds.
    wait_time (int): The time to wait between checks if the file is ready to download. Defaults to 2 seconds.

    Returns:
    bool: True if the file was downloaded successfully, False otherwise.
    """

    start_time = time.time()

    while True:
        response = requests.get(download_link)
        if response.status_code != 404 or time.time() - start_time > max_wait_time:
            break
        time.sleep(wait_time)

    if response.status_code == 200:
        print(f'Downloading {engine} results...')
        with requests.get(download_link, stream=True) as r:
            with open(output_file, 'wb') as f:
                shutil.copyfileobj(r.raw, f)
        filepath = os.path.abspath(output_file)
        return filepath
    else:
        print(f'Failed to download {engine} results.')
        raise HTTPError(f'Failed to download {engine} results.') 

def create_results_table(results, sbml_filepath, sedml_filepath, output_dir):
    """
    Create a markdown table of the results.
    
    Input: results, TYPES, sbml_filepath, sedml_filepath, ENGINES, output_dir
    Output: results_md_table

    """
    
    pass_html = "&#9989; PASS"
    fail_html = "&#10060; FAIL"
    warning_html = "&#9888; WARNING"
    unsure_html = "&#10067; UNSURE"
    xfail_html = "&#9888; XFAIL"

    links = ['view', 'download', 'logs']
    for e in results.keys():
        results[e].update(process_log_yml_dict(results[e]["log_yml"]))
        if "detailed_error_log" in results[e].keys():
            if results[e]["detailed_error_log"] != {}:
                results[e]['status']  = results[e]["detailed_error_log"]['status']
                results[e]['error_message'] = results[e]["detailed_error_log"]['error_message']
        if any([l in results[e].keys() for l in links]):
            results[e]['links'] = '<br>'.join([f'{create_hyperlink(results[e][k], title=k)}' for k in results[e].keys() if k in links])
        results[e]['name'] = ENGINES[e]['name']

    results_table = pd.DataFrame.from_dict(results).T
    results_table.rename(columns={"status": PASS_FAIL, "error_message": ERROR, "exception_type": TYPE}, inplace=True)

    results_table.index.name =  ENGINE
    results_table.reset_index(inplace=True)

    # Error
    results_table[ERROR] = results_table.apply(lambda x: None if x[PASS_FAIL] == x[ERROR] else x[ERROR], axis=1)
    results_table[ERROR] = results_table[ERROR].apply(lambda x: ansi_to_html(x))

    results_table[PASS_FAIL] = results_table[PASS_FAIL].apply(lambda x: f'{fail_html}' if x == 'FAIL' \
                                                                        else f'{pass_html}' if x == 'pass'
                                                                        else f'{warning_html}' if x == 'WARNING'
                                                                        else x)
                                                          
    # d1 plot clickable link
    results_table[D1] = results_table[ENGINE].apply(lambda x: d1_plots_dict(output_dir).get(x, None))
    results_table[D1] = results_table[D1].apply(lambda x: create_hyperlink(x,title='plot'))

    for e in ENGINES.keys():
        compatibility_content = check_file_compatibility_test(e, sbml_filepath, sedml_filepath)
        if compatibility_content[0] == 'pass':
            results_table.loc[results_table[ENGINE] == e, COMPAT] = collapsible_content(compatibility_content[1], title=f'{pass_html}')
        elif compatibility_content[0] == 'unsure':
            results_table.loc[results_table[ENGINE] == e, COMPAT] = collapsible_content(compatibility_content[1], title=f'{unsure_html}')
        else:
            results_table.loc[results_table[ENGINE] == e, COMPAT] = collapsible_content(compatibility_content[1], title=f'{fail_html}')

    # add xfail to engines that do not support sbml
    sbml_incompatible_ENGINES = [e for e in ENGINES.keys() if 'sbml' not in ENGINES[e]['formats'][0]]
    for e in sbml_incompatible_ENGINES:
        compatibility = check_file_compatibility_test(e, sbml_filepath, sedml_filepath)
        compatibility_content =  f'EXPECTED FAIL<br><br>{compatibility[1]}'
        results_table.loc[results_table[ENGINE] == e, COMPAT] = collapsible_content(compatibility_content, title=f'{xfail_html}')
        results_table.loc[results_table[ENGINE] == e, PASS_FAIL] = f'{xfail_html}' 

    for e in results_table[ENGINE]:
        links = ""
        error_message = ""
        error_type = ""
        expected_fail = ""

        if results_table.loc[results_table[ENGINE] == e, PASS_FAIL].values[0] == f'{xfail_html}':
            expected_fail = f'EXPECTED FAIL<br><br>'
        if len(results_table.loc[results_table[ENGINE] == e, ERROR].values[0]) > 1:
            error_message = f'ERROR MESSAGE:<br>{results_table.loc[results_table[ENGINE] == e, ERROR].values[0]}<br><br>'  
        if "links" in results_table.columns:
            links = results_table.loc[results_table[ENGINE] == e, "links"].values[0]
            links = f'{links}<br><br>'
        if TYPE in results_table.columns:
            if len(results_table.loc[results_table[ENGINE] == e, TYPE].values[0])>1:
                error_type = f'ERROR TYPE:<br>{results_table.loc[results_table[ENGINE] == e, TYPE].values[0]}'

        links_error = f'{expected_fail}{links}{error_message}{error_type}'
        results_table.loc[results_table[ENGINE] == e, "links_error"] = links_error

    # add links as collapsible content to pass / fail column
    for e in results_table[ENGINE]:
        title = results_table.loc[results_table[ENGINE] == e, PASS_FAIL].values[0]
        content = results_table.loc[results_table[ENGINE] == e, "links_error"].values[0]
        results_table.loc[results_table[ENGINE] == e, PASS_FAIL] = collapsible_content(content, title)
        results_table.loc[results_table[ENGINE] == e, "name"] = collapsible_content(content=f'{ENGINES[e]["url"]}<br>{ENGINES[e]["status"]}', title=f'{ENGINES[e]["name"]}')
        
    return results_table

def process_log_yml_dict(log_yml_dict):
    status = ""
    error_message = ""
    exception_type = ""

    if log_yml_dict == {}:
         return {"status":"FAIL", "error_message":"Error unknown. The log.yml containing error information was not found.","exception_type": ""}

    log_yml_str = str(log_yml_dict)
    if log_yml_dict['status'] == 'SUCCEEDED':
        status = 'pass'
        # to deal with cases like amici where the d1 plot max x is half the expected value
        pattern_max_number_of_steps = "simulation failed: Reached maximum number of steps"
        pattern_match = re.search(pattern_max_number_of_steps, log_yml_str)
        if pattern_match:
            status = 'FAIL'
            error_message = 'Reached maximum number of steps'
    elif log_yml_dict['status'] == 'FAILED':
        status = 'FAIL'
        exception = log_yml_dict['exception']
        error_message = exception['message']
        exception_type = exception['type']    
    # in the case of vcell the status is QUEUED      
    elif log_yml_dict['status'] == 'QUEUED':
        status = 'FAIL'
        error_message = 'status: QUEUED'  
    else:
        status = None

    return {"status":status, "error_message":error_message,"exception_type": exception_type}


def run_biosimulators_remotely(engine_keys,
                               sedml_file_name, 
                               sbml_file_name, 
                               d1_plots_remote_dir,  
                               test_folder='tests'):
    
    """ run with directory pointing towards the location of the sedml and sbml files"""
    
    engines = {k: v for k, v in ENGINES.items() if k in engine_keys}

    remote_output_dir = 'remote_results'
    remote_output_dir = os.path.join(test_folder, remote_output_dir)

    results_remote = dict()
    for e in engines.keys():
        results_remote[e] = run_biosimulators_remote(e, sedml_file_name, sbml_file_name)
        results_remote[e]['response']  = results_remote[e]['response'].status_code
        
    extract_dir_dict = dict()
    for e, link in results_remote.items():
        try:
            extract_dir = get_remote_results(e, link["download"], remote_output_dir)
        except HTTPError as emessage:
            results_remote[e] = ["FAIL", str(emessage), type(emessage).__name__]
            continue
        extract_dir_dict[e] = extract_dir

    for e, extract_dir in extract_dir_dict.items():
        log_yml_path = find_file_in_dir('log.yml', extract_dir)[0]
        with open(log_yml_path) as f:
            log_yml_dict = yaml.safe_load(f)
        results_remote[e]["log_yml"] = log_yml_dict

    file_paths = find_files(remote_output_dir, '.pdf')
    move_d1_files(file_paths, d1_plots_remote_dir)

    # remove the remote results directory
    if os.path.exists(remote_output_dir):
        shutil.rmtree(remote_output_dir)
        print('Removed ' + remote_output_dir + ' folder')

    return results_remote

def run_biosimulators_locally(engine_keys,
                              sedml_file_name, 
                              sbml_file_name, 
                              d1_plots_local_dir, 
                              test_folder='tests'):
    
    engines = {k: v for k, v in ENGINES.items() if k in engine_keys}
    results_local = {}

    output_folder = 'local_results'
    local_output_dir = os.path.join(test_folder, output_folder)

    for e in engines.keys():
        print('Running ' + e)
        local_output_dir_e = os.path.abspath(os.path.join(local_output_dir, e))
        print(local_output_dir_e)
        results_local[e] = run_biosimulators_docker(e, sedml_file_name, sbml_file_name, output_dir=local_output_dir_e)

    file_paths = find_files(local_output_dir, '.pdf')
    print('file paths:', file_paths)
    move_d1_files(file_paths, d1_plots_local_dir)

    # if it exists remove the output folder
    if os.path.exists(local_output_dir):
        shutil.rmtree(local_output_dir)
        print('Removed ' + local_output_dir + ' folder')

    return results_local

def create_combined_results_table(results_remote, 
                                  results_local, 
                                  sedml_file_name, 
                                  sbml_file_name, 
                                  d1_plots_local_dir, 
                                  d1_plots_remote_dir,
                                  test_folder='tests'):

    suffix_remote = ' (R)'
    suffix_local = ' (L)'

    # save results_remote and results_local as json files with dicts
    path_to_results_remote = os.path.join(test_folder, 'results_remote.json')
    path_to_results_local = os.path.join(test_folder, 'results_local.json')

    with open(path_to_results_remote, 'w') as f:
        json.dump(results_remote, f, indent=4)
    with open(path_to_results_local, 'w') as f:
        json.dump(results_local, f, indent=4)
    
    # Create results tables for remote and local results
    results_table_remote = create_results_table(results_remote, sbml_file_name, sedml_file_name, d1_plots_remote_dir)
    results_table_local = create_results_table(results_local, sbml_file_name, sedml_file_name, d1_plots_local_dir)

    shared_columns = [ENGINE, COMPAT, 'name']
    results_table_remote.columns = [f"{col}{suffix_remote}" if col not in shared_columns else col for col in results_table_remote.columns]
    results_table_local.columns = [f"{col}{suffix_local}" if col not in shared_columns else col for col in results_table_local.columns]

    combined_results = pd.merge(results_table_remote, results_table_local, on=shared_columns, how='outer')
    combined_results = combined_results.reindex(columns=[ENGINE] + sorted(combined_results.columns[1:]))
    combined_results = combined_results.drop(columns=[ENGINE]).rename(columns={"name": ENGINE})
    
    # Define the order of columns
    cols_order = [
        ENGINE, 
        COMPAT, 
        f"{PASS_FAIL}{suffix_remote}", f"{PASS_FAIL}{suffix_local}", 
        f"{D1}{suffix_remote}", f"{D1}{suffix_local}"
    ]

    combined_results = combined_results[cols_order]

    # Save the results to a Markdown file with utf-8 encoding
    path_to_results = os.path.join(test_folder, 'results_compatibility_biosimulators.md')
    print('Saving results to:', path_to_results)
    with open(path_to_results, 'w', encoding='utf-8') as f:
        f.write(combined_results.to_markdown(index=False))

    print('Number of columns in md table:', len(combined_results.columns))
    print('Number of rows in md table:', len(combined_results))
    print(combined_results.head())    

    return combined_results


def run_biosimulators_remotely_and_locally(engine_keys,
                                 sedml_file_name, 
                                 sbml_file_name,
                                 d1_plots_remote_dir, 
                                 d1_plots_local_dir,
                                 test_folder='tests'):
    
    results_remote = run_biosimulators_remotely(engine_keys,
                                    sedml_file_name=sedml_file_name, 
                                    sbml_file_name=sbml_file_name,
                                    d1_plots_remote_dir=d1_plots_remote_dir, 
                                    test_folder=test_folder)
    
    results_local = run_biosimulators_locally(engine_keys,
                                    sedml_file_name=sedml_file_name, 
                                    sbml_file_name=sbml_file_name,
                                    d1_plots_local_dir=d1_plots_local_dir, 
                                    test_folder=test_folder)

    results_table = create_combined_results_table(results_remote, 
                                    results_local, 
                                    sedml_file_name=sedml_file_name, 
                                    sbml_file_name=sbml_file_name,
                                    d1_plots_local_dir=d1_plots_local_dir,
                                    d1_plots_remote_dir=d1_plots_remote_dir, 
                                    test_folder=test_folder)
    
    return results_table<|MERGE_RESOLUTION|>--- conflicted
+++ resolved
@@ -523,12 +523,7 @@
         return 'FAIL', (f"The file extensions {file_extensions} suggest the input file types are {filetypes_strings} which is not compatible with {engine_name}.<br><br>{unique_compatible_filetpyes_strings} are compatible with {engine_name}.")
 
     if file_extensions in engine_filetypes_tuple_list:
-<<<<<<< HEAD
         return 'pass', (f"The file extensions {file_extensions} suggest the input file types are {filetypes_strings}.<br><br> {unique_compatible_filetpyes_strings} are compatible with {engine_name}.")
-=======
-        file_types = [TYPES[i] for i in file_extensions]
-        return 'pass', (f"The file extensions {file_extensions} suggest the input file types are '{file_types}'. {compatible_filetypes} are compatible with {engine}.")
->>>>>>> bfc5f39c
     
     if 'xml' in file_extensions:
         model_sbml = 'sbml' in model_filepath
@@ -537,7 +532,6 @@
         experiment_sedml = 'sedml' in experiment_filepath
 
         if model_sbml and experiment_sbml and experiment_sedml and not model_sedml:
-<<<<<<< HEAD
             file_types_tuple = ('sbml', 'sedml')
             file_types = [TYPES[i] for i in file_types_tuple]
             filetypes_strings = ', '.join(file_types[:-1]) + ' and ' + file_types[-1] if len(file_types) > 1 else file_types[0]
@@ -547,14 +541,6 @@
                 return 'FAIL', (f"The filenames '{model_filepath}' and '{experiment_filepath}' suggest the input files are {filetypes_strings} which is not compatible with {engine_name}.<br><br>{unique_compatible_filetpyes_strings} are compatible with {engine_name}.")
     else:
         return 'unsure', (f"The file extensions {file_extensions} suggest the input file types may not be compatibe with {engine_name}.<br><br>{unique_compatible_filetpyes_strings} are compatible with {engine_name}.")
-=======
-            file_types = [TYPES[i] for i in ('sbml', 'sedml') ]
-            return 'pass', (f"The filenames '{model_filepath}' and '{experiment_filepath}' suggest the input files are {file_types} which is compatible with {engine}.<br><br>{compatible_filetypes} are compatible with {engine}.")
-        else:
-            return 'unsure', (f"The file extensions {file_extensions} suggest the input file types may be compatible with {engine}.<br><br>{compatible_filetypes} are compatible with {engine}.")
-    else:
-        return 'unsure', (f"The file extensions {file_extensions} suggest the input file types may not be compatible with {engine}.<br><br>{compatible_filetypes} are compatible with {engine}.")
->>>>>>> bfc5f39c
 
 
 def collapsible_content(content, title='Details'):
