--- conflicted
+++ resolved
@@ -419,12 +419,6 @@
         if len(text_message) > 0:
             text = text_message
             text = bytes(text[0], "utf-8").decode("unicode_escape")
-<<<<<<< HEAD
-        # elif 'The COMBINE/OMEX did not execute successfully:' in text:
-        #     text = text # to deal with remote error message
-
-=======
->>>>>>> cc595db0
         text = text.replace('|', '')
 
         # # for any text with "<*>" remove "<" as well as ">" but leave wildcard text *
@@ -467,20 +461,6 @@
     if file_extensions in engine_filetypes_tuple_list:
         file_types = [TYPES[i] for i in file_extensions]
         return 'pass', (f"The file extensions {file_extensions} suggest the input file types are '{file_types}'. {compatible_filetypes} are compatible with {engine}.")
-<<<<<<< HEAD
-    
-    if 'xml' in file_extensions:
-        model_sbml = 'sbml' in model_filepath
-        model_sedml = 'sedml' in model_filepath
-        experiment_sbml = 'sbml' in experiment_filepath
-        experiment_sedml = 'sedml' in experiment_filepath
-
-        if model_sbml and experiment_sbml and experiment_sedml and not model_sedml:
-            file_types = [TYPES[i] for i in ('sbml', 'sedml') ]
-            return 'pass', (f"The filenames '{model_filepath}' and '{experiment_filepath}' suggest the input files are {file_types} which is compatible with {engine}.<br><br>{compatible_filetypes} are compatible with {engine}.")
-        else:
-            return 'unsure', (f"The file extensions {file_extensions} suggest the input file types may be compatibe with {engine}.<br><br>{compatible_filetypes} are compatible with {engine}.")
-=======
     if 'xml' in file_extensions:
             if 'sbml' in model_filepath and 'sedml' not in model_filepath:
                 if 'sbml' in experiment_filepath and 'sedml' in experiment_filepath:
@@ -489,7 +469,6 @@
                         return 'pass', (f"The filenames '{model_filepath}' and '{experiment_filepath}' suggest the input files are {[TYPES[i] for i in file_types]} which is compatible with {engine}.<br><br>{compatible_filetypes} are compatible with {engine}.")
                     else: 
                         return 'unsure', (f"The filenames '{model_filepath}' and '{experiment_filepath}' suggest the input files are {[TYPES[i] for i in file_types]} which is not compatible with {engine}.<br><br>{compatible_filetypes} are compatible with {engine}.")
->>>>>>> cc595db0
     else:
         return 'unsure', (f"The file extensions {file_extensions} suggest the input file types may not be compatibe with {engine}.<br><br>{compatible_filetypes} are compatible with {engine}.")
     
