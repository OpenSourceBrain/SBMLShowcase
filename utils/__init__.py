--- conflicted
+++ resolved
@@ -17,46 +17,15 @@
 import libsbml
 import libsedml
 import tempfile
-import glob
-
-# 
-engines = {
-                        'amici': ('sbml', 'sedml'),\
-                        'brian2': [('nml', 'sedml'),('lems', 'sedml'),('sbml', 'sedml')],\
-                        'bionetgen': ('bngl', 'sedml'),\
-                        'boolnet': ('sbmlqual', 'sedml'),\
-                        'cbmpy': ('sbml', 'sedml'),\
-                        'cobrapy': ('sbml', 'sedml'),\
-                        'copasi': ('sbml', 'sedml'),\
-                        'gillespy2': ('sbml', 'sedml'),\
-                        'ginsim': ('sbmlqual', 'sedml'),\
-                        'libsbmlsim': ('sbml', 'sedml'),\
-                        'masspy': ('sbml', 'sedml'),\
-                        'netpyne': ('sbml', 'sedml'),\
-                        'neuron': [('nml', 'sedml'),('lems', 'sedml')],\
-                        'opencor': ('sbml', 'sedml'),\
-                        'pyneuroml': [('nml', 'sedml'),('lems', 'sedml')],\
-                        'pysces': ('sbml', 'sedml'),\
-                        'rbapy': ('rbapy', 'sedml'),\
-                        'smoldyn':None ,\
-                        'tellurium': ('sbml', 'sedml'),\
-                        'vcell': None,\
-                        'xpp': ('xpp', 'sedml')               
-            }
-
-types_dict = {
-                'sbml':'SBML',\
-                'sedml':'SED-ML',\
-                'nml':'NeuroML',\
-                'lems':'LEMS',\
-                'sbmlqual':'SBML-qual',\
-                'bngl':'BNGL',\
-                'rbapy':'RBApy',\
-                'xpp':'XPP',\
-                'smoldyn':'Smoldyn'\
-             }
-
-error_categories = {
+
+#define error categories for detailed error counting per engine
+# (currently only tellurium)
+# key is the tag/category used to report the category, value is a regex matching the error message
+# see MarkdownTable.process_engine_outcomes
+error_categories=\
+{
+    "tellurium":
+        {
             "algebraic":"^Unable to support algebraic rules.",
             "delay":"^Unable to support delay differential equations.",
             "ASTNode":"^Unknown ASTNode type of",
@@ -71,12 +40,8 @@
             "CV_CONV_FAILURE":"CV_CONV_FAILURE",
             "CV_ILL_INPUT":"CV_ILL_INPUT",
             "OutOfRange":"list index out of range",
-<<<<<<< HEAD
-        }
-=======
         },
 }
->>>>>>> 13466847
 
 def get_entry_format(file_path, file_type):
     '''
@@ -399,18 +364,11 @@
     # if log_str:
     #     error_str = safe_md_string(log_str)
 
-<<<<<<< HEAD
-    # #categorise the error string
-    # for tag in error_categories:
-    #     if re.search(error_categories[engine][tag],error_str):
-    #         return [tag,f"```{error_str}```"]
-=======
     #categorise the error string
     if engine in error_categories:
         for tag in error_categories[engine]:
             if re.search(error_categories[engine][tag],error_str):
                 return [tag,f"```{error_str}```"]
->>>>>>> 13466847
     
     return ["other",f"```{error_str}```"]
 
